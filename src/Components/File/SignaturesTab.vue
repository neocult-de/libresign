--- conflicted
+++ resolved
@@ -57,11 +57,7 @@
 	computed: {
 		...mapState({
 			signers: state => state.currentFile.file.signers,
-<<<<<<< HEAD
-			fileId: state => state.currentFile.file.nodeId,
-=======
 			fileId: state => state.currentFile.file.file.nodeId,
->>>>>>> 0e1bd841
 		}),
 	},
 	methods: {
