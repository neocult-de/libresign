--- conflicted
+++ resolved
@@ -30,11 +30,7 @@
 					</div>
 					<div class="infor-bg signed">
 						<div class="header">
-<<<<<<< HEAD
-							<img class="icon" :src="signatureIcon">This
-=======
 							<img class="icon" :src="signatureIcon">
->>>>>>> d8e47fcf
 							<h1>{{ t('libresign', 'Subscriptions:') }}</h1>
 						</div>
 						<div v-for="item in document.signatures"
