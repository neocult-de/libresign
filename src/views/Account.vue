<template>
	<Content class="container-account" app-name="libresign">
		<div class="content-account">
			<div class="user">
				<div class="user-image">
					<div class="user-image-label">
						<h1>{{ t('libresign', 'Profile picture') }}</h1>
						<div class="icons icon-contacts-dark" />
					</div>
					<Avatar :show-user-status="false"
						:size="145"
						class="user-avatar"
						:user="user.uid"
						:display-name="user.displayName" />
				</div>
				<div class="details">
					<div class="user-details">
						<h3>{{ t('libresign', 'Details') }}</h3>
						<div class="user-display-name icon-user">
							<p>{{ user.displayName }}</p>
						</div>
					</div>
					<div class="user-password">
						<h3>{{ t('libresign', 'Password & Security') }}</h3>
						<div class="user-display-password icon-password">
							<button v-if="!hasSignature" @click="handleModal(true)">
								{{ t('libresign', 'Create password key') }}
							</button>
							<button v-else @click="handleModal(true)">
								{{ t('librsign', 'Reset password') }}
							</button>
						</div>
						<Modal v-if="modal" :size="'large'" @close="handleModal(false)">
							<CreatePassword v-if="!hasSignature" @close="handleModal(false)" />
							<ResetPassword v-if="hasSignature" @close="handleModal(false)" />
						</Modal>
					</div>
				</div>
			</div>

<<<<<<< HEAD
			<div class="user sinatures">
=======
			<div v-if="enabledFeatures.includes('manage_signatures')" class="user sinatures">
>>>>>>> ad84bdb8
				<h1>{{ t('libresign', 'Your signatures') }}</h1>
				<div class="signature-fav">
					<header>
						<h2>{{ t('libresign', 'Signature') }}</h2>
						<div v-if="haveSignature" class="icon icon-rename" @click="editSignatures" />
					</header>

					<img v-if="haveSignature" :src="sinatures">
					<div v-else class="no-signatures" @click="editSignatures">
						<span>
							{{ t('libresign', 'No signature, click here to create a new') }}
						</span>
					</div>
				</div>
				<div class="signature-fav">
					<header>
						<h2>{{ t('libresign', 'Initials') }}</h2>
						<div v-if="haveInitials" class="icon icon-rename" @click="editInitials" />
					</header>
					<img v-if="haveInitials" :src="sinatures">
					<div v-else class="no-signatures" @click="editInitials">
						<span>
							{{ t('libresign', 'No initials, click here to create a new') }}
						</span>
					</div>
				</div>
			</div>

<<<<<<< HEAD
			<Modal v-if="modalStatus" :size="'large'" @close="closeModal">
=======
			<Modal v-if="isModalSignature" :size="'large'" @close="closeModal">
>>>>>>> ad84bdb8
				<div class="container-modal-customize-signatures">
					<header>
						<h1>{{ t('libresign', 'Customize your signatures') }}</h1>
					</header>

					<div class="content">
						<Draw @close="closeModal" />
					</div>
				</div>
			</Modal>
		</div>
	</Content>
</template>

<script>
import Modal from '@nextcloud/vue/dist/Components/Modal'
import Avatar from '@nextcloud/vue/dist/Components/Avatar'
import Content from '@nextcloud/vue/dist/Components/Content'
import { getCurrentUser } from '@nextcloud/auth'
import { mapActions, mapGetters } from 'vuex'
import CreatePassword from './CreatePassword.vue'
import ResetPassword from './ResetPassword.vue'
import Signature from '../assets/images/image.png-3.png'
import Draw from '../Components/Draw'
export default {
	name: 'Account',

	components: {
		Content,
		Avatar,
		Modal,
		CreatePassword,
		ResetPassword,
		Draw,
	},

	data() {
		return {
			user: getCurrentUser(),
			modal: false,
			sinatures: Signature,
		}
	},
	computed: {
		...mapGetters({
			hasSignature: 'getHasPfx',
			modalStatus: 'modal/getStatus',
			haveSignature: 'signatures/haveSignatures',
			haveInitials: 'signatures/haveInitials',
<<<<<<< HEAD
=======
			enabledFeatures: 'featureController/getEnabledFeatures',
>>>>>>> ad84bdb8
		}),
		isModalSignature() {
			return this.enabledFeatures.includes('manage_signatures') ? this.modalStatus : false
		},
	},
	methods: {
		...mapActions({
			openModal: 'modal/OPEN_MODAL',
			closeModal: 'modal/CLOSE_MODAL',
		}),
		handleModal(status) {
			this.modal = status
		},
		editSignatures() {
			this.openModal()
		},
		editInitials() {
			this.openModal()
		},
	},
}
</script>
<style lang="scss">
.modal-wrapper--large .modal-container[data-v-3e0b109b]{
	width: 50%;
	max-width: 600px;
	height: 100%;
	max-height: 560px;

	@media screen and (max-width: 450px ) {
		width: 80%;
	}
}

.container-account{
	display: flex;
	flex-direction: row;

	.content-account{
		width: 100%;
		margin: 10px;
		display: flex;
		height: 100%;

		.user{
			width: 25%;
			display: flex;
			flex-direction: column;
			align-items: center;

			@media screen and (max-width: 768px) {
				width: 50%
			}

			.user-image {
				display: flex;
				width: 100%;
				flex-direction: column;
				align-items: center;

				h1{
					align-self: flex-start;
				}

				.user-image-label{
					display: flex;
					flex-direction: row;
					align-self: flex-start;
					margin-bottom: 20px;

					h1{
						margin-right: 10px;
					}

					.icons{
						opacity: 0.7;
					}
				}
			}

			.details{
				display: flex;
				flex-direction: column;
				width: 100%;
				padding: 10px;
				border: 0;
			}

			.user-details{
				display: flex;
				flex-direction: column;
				width: 100%;
				border: 0;

				.user-display-name[class*='icon']{
					width: 100%;
					background-position: 0px 4px;
					opacity: 0.7;
					margin-right: 10%;
					margin-bottom: 12px;
					margin-top: 12px;
					margin-left: 12px;
					padding-left: 22px;
				}
			}

			.user-password{
				display: flex;
				flex-direction: column;

				.user-display-password[class*='icon']{
					display: flex;
					background-position: 0px 10px;
					opacity: 0.7;
					margin-right: 10%;
					margin-bottom: 12px;
					margin-top: 12px;
					width: 100%;
					padding-left: 30px;
					margin-left: 15px;
					align-items: center;

					button {
						min-width: 150px;
					}
				}
			}
		}

		.sinatures {
			align-items: flex-start;

			h1{
				font-size: 1.3rem;
				font-weight: bold;
				border-bottom: 1px solid #000;
				padding-left: 5px;
				width: 100%;
			}

			.signature-fav{
				width: 90%;
				margin: 10px;

				header{
					display: flex;
					flex-direction: row;
					justify-content: space-between;

					.icon{
						cursor: pointer;
					}
				}

				.no-signatures{
					width: 100%;
					padding: 15px;
					margin: 5px;
					border-radius: 10px;
					background-color: #cecece;
					cursor: pointer;
					span{
						cursor: inherit;
					}
				}

				h2{
					padding-left: 5px;
					border-bottom: 1px solid #000;
					width: 50%;
					font-size: 1rem;
					font-weight: normal;
				}
			}
		}

		@media (max-width: 650px) {
			flex-direction: column;

			.user{
				width: 100%;
			}
		}
	}

}

.container-modal-customize-signatures{
	display: flex;
	flex-direction: column;
	align-items: center;
	width: calc(100% - 20px);
	height: calc(100% - 40px);
	margin: 20px;

	header{
		width: 100%;

		h1{
			border-bottom: 2px solid #000;
			width: 95%;
			font-size: 1.5rem;
			padding-bottom: 5px;
			padding-left: 10px;
		}
	}

	.content{
		display: flex;
		flex-direction: column;
		width: 100%;
		height: 100%;
	}
}
</style><|MERGE_RESOLUTION|>--- conflicted
+++ resolved
@@ -38,11 +38,7 @@
 				</div>
 			</div>
 
-<<<<<<< HEAD
-			<div class="user sinatures">
-=======
 			<div v-if="enabledFeatures.includes('manage_signatures')" class="user sinatures">
->>>>>>> ad84bdb8
 				<h1>{{ t('libresign', 'Your signatures') }}</h1>
 				<div class="signature-fav">
 					<header>
@@ -71,11 +67,7 @@
 				</div>
 			</div>
 
-<<<<<<< HEAD
-			<Modal v-if="modalStatus" :size="'large'" @close="closeModal">
-=======
 			<Modal v-if="isModalSignature" :size="'large'" @close="closeModal">
->>>>>>> ad84bdb8
 				<div class="container-modal-customize-signatures">
 					<header>
 						<h1>{{ t('libresign', 'Customize your signatures') }}</h1>
@@ -125,10 +117,7 @@
 			modalStatus: 'modal/getStatus',
 			haveSignature: 'signatures/haveSignatures',
 			haveInitials: 'signatures/haveInitials',
-<<<<<<< HEAD
-=======
 			enabledFeatures: 'featureController/getEnabledFeatures',
->>>>>>> ad84bdb8
 		}),
 		isModalSignature() {
 			return this.enabledFeatures.includes('manage_signatures') ? this.modalStatus : false
