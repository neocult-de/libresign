<!--
- @copyright Copyright (c) 2021 Lyseon Tech <contato@lt.coop.br>
-
- @author Lyseon Tech <contato@lt.coop.br>
- @author Vinicios Gomes <viniciusgomesvaian@gmail.com>
-
- @license GNU AGPL version 3 or any later version
-
- This program is free software: you can redistribute it and/or modify
- it under the terms of the GNU Affero General Public License as
- published by the Free Software Foundation, either version 3 of the
- License, or (at your option) any later version.
-
- This program is distributed in the hope that it will be useful,
- but WITHOUT ANY WARRANTY; without even the implied warranty of
- MERCHANTABILITY or FITNESS FOR A PARTICULAR PURPOSE.  See the
- GNU Affero General Public License for more details.
-
- You should have received a copy of the GNU Affero General Public License
- along with this program.  If not, see <http://www.gnu.org/licenses/>.
-
-->

<template>
<<<<<<< HEAD
	<AppSidebarTab
		:id="id"
		:icon="icon"
		:name="name">
		<div v-show="showButtons" class="buttons">
			<button class="primary" @click="sign">
				Assinar
			</button>
			<button class="primary" @click="request">
				Solicitar assinatura
			</button>
		</div>

		<Sign v-show="signShow" :disabled="disabledSign" @sign:pdf="signDocument">
			<template slot="actions">
				<button class="return-button" @click="returnSign">
					Retornar
				</button>
			</template>
		</Sign>
		<Request v-show="requestShow" :fileinfo="info" @request:signature="request">
			<template slot="actions">
				<button class="return-button" @click="requestSignature">
					Retornar
=======
	<AppSidebar
		title="LibreSign">
		<AppSidebarTab
			id="libresign-tab"
			icon="icon-rename"
			:name="t('libresign', 'LibreSign')">
			<div v-show="showButtons" class="buttons">
				<button class="primary" @click="sign">
					{{ t('libresign', 'Sign') }}
				</button>
				<button class="primary" @click="request">
					{{ t('libresign', 'Request sign') }}
>>>>>>> d6ffc655
				</button>
			</div>

			<Sign v-show="signShow" @sign:pdf="signDocument">
				<template slot="actions">
					<button class="return-button" @click="returnSign">
						{{ t('libresign', 'Return') }}
					</button>
				</template>
			</Sign>
			<Request v-show="requestShow">
				<template slot="actions">
					<button class="return-button" @click="returnRequest">
						{{ t('libresign', 'Return') }}
					</button>
				</template>
			</Request>
		</AppSidebarTab>
	</AppSidebar>
</template>

<script>
import AppSidebar from '@nextcloud/vue/dist/Components/AppSidebar'
import AppSidebarTab from '@nextcloud/vue/dist/Components/AppSidebarTab'
import { showError, showSuccess } from '@nextcloud/dialogs'
import Request from '../Components/Request'
import axios from '@nextcloud/axios'
import Sign from '../Components/Sign'
import { generateUrl } from '@nextcloud/router'

export default {
	name: 'LibresignTab',

	components: {
		AppSidebar,
		AppSidebarTab,
		Sign,
		Request,
	},
	mixins: [],

	data() {
		return {
			showButtons: false,
			signShow: false,
			requestShow: false,
<<<<<<< HEAD
			disabledSign: false,
			info: this.fileInfo,
=======
			fileInfo: null,
>>>>>>> d6ffc655
		}
	},

	methods: {
		/**
		 * Update current fileInfo and fetch new data
		 * @param {Object} fileInfo the current file FileInfo
		 */
		async update(fileInfo) {
			this.fileInfo = fileInfo
			this.resetState()
		},
		/**
		 * Reset the current view to its default state
		 */
		resetState() {
			this.showButtons = true
			this.signShow = false
		},
<<<<<<< HEAD
	},

	created() {
		this.getInfo()
	},

	methods: {
		async getInfo() {
			const response = await axios.get(generateUrl(`/apps/libresign/api/0.1/file/validate/file_id/${this.fileInfo.id}`))
			// eslint-disable-next-line no-console
			console.log(response)
		},
=======
>>>>>>> d6ffc655
		sign() {
			this.showButtons = false
			this.signShow = true
		},
		async signDocument(param) {
<<<<<<< HEAD
			try {
				const response = await axios.post(generateUrl(`apps/libresign/api/0.1/sign/file_id/${this.fileInfo.id}`), {
					password: param,
				})
				showSuccess(response.data.message)
				this.disabledSign = true
			} catch (err) {
				console.error(err.response)
				showError(err.response.data.errors[0])
			}
=======
			// eslint-disable-next-line no-console
			console.log(param)
			const id = window.location.href.split('fileid=')[1]
			const response = await axios.post(generateUrl(`apps/libresign/api/0.1/sign/file_id/${id}`), {
				password: param,
			})
>>>>>>> d6ffc655
		},
		returnSign() {
			this.showButtons = true
			this.signShow = false
		},
		request() {
			this.showButtons = false
			this.requestShow = true
		},
		returnRequest() {
			this.showButtons = true
			this.requestShow = false
		},
<<<<<<< HEAD
		async requestSignature(param) {
			// const id = this.fileInfo.id
			// eslint-disable-next-line no-console
			console.log(this.fileInfo)
			const name = 'teste'
			const users = param
			try {
				const response = await axios.post(generateUrl('/apps/libresign/api/0.1/webhook/register'), {
					file: {
						fileid: this.fileInfo.id,
					},
					name,
					users,
				})
				// eslint-disable-next-line no-console
				console.log(response)
			} catch (err) {
				// eslint-disable-next-line no-console
				console.error(err)
			}
		},

		async signRequest(param) {
			const uuid = ''
			const response = await axios.get(generateUrl(`/apps/libresign/api/0.1/sign/${uuid}`), {
				password: param,
			})

			// eslint-disable-next-line no-console
			console.log(response)
		},
=======
>>>>>>> d6ffc655
	},
}
</script>
<style lang="scss">
.buttons{
	display: flex;
	flex-direction: column;
	width: 100%;
	button{
		width: 100%
	}
}

.return-button{
	width: 80%;
	align-self: center;
}

#tab-libresign .app-sidebar-header {
	display: none;
}
</style><|MERGE_RESOLUTION|>--- conflicted
+++ resolved
@@ -22,62 +22,35 @@
 -->
 
 <template>
-<<<<<<< HEAD
-	<AppSidebarTab
-		:id="id"
-		:icon="icon"
-		:name="name">
-		<div v-show="showButtons" class="buttons">
-			<button class="primary" @click="sign">
-				Assinar
-			</button>
-			<button class="primary" @click="request">
-				Solicitar assinatura
-			</button>
-		</div>
-
-		<Sign v-show="signShow" :disabled="disabledSign" @sign:pdf="signDocument">
-			<template slot="actions">
-				<button class="return-button" @click="returnSign">
-					Retornar
-				</button>
-			</template>
-		</Sign>
-		<Request v-show="requestShow" :fileinfo="info" @request:signature="request">
-			<template slot="actions">
-				<button class="return-button" @click="requestSignature">
-					Retornar
-=======
-	<AppSidebar
-		title="LibreSign">
+	<AppSidebar title="LibreSign">
 		<AppSidebarTab
-			id="libresign-tab"
-			icon="icon-rename"
-			:name="t('libresign', 'LibreSign')">
+			:id="id"
+			:icon="icon"
+			:name="name">
 			<div v-show="showButtons" class="buttons">
 				<button class="primary" @click="sign">
-					{{ t('libresign', 'Sign') }}
+					Assinar
 				</button>
 				<button class="primary" @click="request">
-					{{ t('libresign', 'Request sign') }}
->>>>>>> d6ffc655
+					Solicitar assinatura
 				</button>
 			</div>
 
-			<Sign v-show="signShow" @sign:pdf="signDocument">
+			<Sign v-show="signShow" :disabled="disabledSign" @sign:pdf="signDocument">
 				<template slot="actions">
 					<button class="return-button" @click="returnSign">
-						{{ t('libresign', 'Return') }}
+						Retornar
 					</button>
 				</template>
 			</Sign>
-			<Request v-show="requestShow">
+			<Request v-show="requestShow" :fileinfo="info" @request:signature="request">
 				<template slot="actions">
-					<button class="return-button" @click="returnRequest">
-						{{ t('libresign', 'Return') }}
+					<button class="return-button" @click="requestSignature">
+						Retornar
 					</button>
+					<template />
 				</template>
-			</Request>
+			</request>
 		</AppSidebarTab>
 	</AppSidebar>
 </template>
@@ -107,13 +80,14 @@
 			showButtons: false,
 			signShow: false,
 			requestShow: false,
-<<<<<<< HEAD
 			disabledSign: false,
 			info: this.fileInfo,
-=======
 			fileInfo: null,
->>>>>>> d6ffc655
 		}
+	},
+
+	created() {
+		this.getInfo()
 	},
 
 	methods: {
@@ -132,27 +106,16 @@
 			this.showButtons = true
 			this.signShow = false
 		},
-<<<<<<< HEAD
-	},
-
-	created() {
-		this.getInfo()
-	},
-
-	methods: {
 		async getInfo() {
 			const response = await axios.get(generateUrl(`/apps/libresign/api/0.1/file/validate/file_id/${this.fileInfo.id}`))
 			// eslint-disable-next-line no-console
 			console.log(response)
 		},
-=======
->>>>>>> d6ffc655
 		sign() {
 			this.showButtons = false
 			this.signShow = true
 		},
 		async signDocument(param) {
-<<<<<<< HEAD
 			try {
 				const response = await axios.post(generateUrl(`apps/libresign/api/0.1/sign/file_id/${this.fileInfo.id}`), {
 					password: param,
@@ -163,14 +126,6 @@
 				console.error(err.response)
 				showError(err.response.data.errors[0])
 			}
-=======
-			// eslint-disable-next-line no-console
-			console.log(param)
-			const id = window.location.href.split('fileid=')[1]
-			const response = await axios.post(generateUrl(`apps/libresign/api/0.1/sign/file_id/${id}`), {
-				password: param,
-			})
->>>>>>> d6ffc655
 		},
 		returnSign() {
 			this.showButtons = true
@@ -184,7 +139,6 @@
 			this.showButtons = true
 			this.requestShow = false
 		},
-<<<<<<< HEAD
 		async requestSignature(param) {
 			// const id = this.fileInfo.id
 			// eslint-disable-next-line no-console
@@ -216,8 +170,6 @@
 			// eslint-disable-next-line no-console
 			console.log(response)
 		},
-=======
->>>>>>> d6ffc655
 	},
 }
 </script>
