<?php

namespace OCA\Libresign\Handler;

use BaconQrCode\Encoder\Encoder;
use Endroid\QrCode\Bacon\ErrorCorrectionLevelConverter;
use Endroid\QrCode\Color\Color;
use Endroid\QrCode\Encoding\Encoding;
use Endroid\QrCode\ErrorCorrectionLevel\ErrorCorrectionLevelLow;
use Endroid\QrCode\Matrix\Matrix;
use Endroid\QrCode\QrCode;
use Endroid\QrCode\RoundBlockSizeMode\RoundBlockSizeModeMargin;
use OCA\Libresign\AppInfo\Application;
use OCA\Libresign\Exception\LibresignException;
use OCA\Libresign\Service\FolderService;
use OCP\Files\File;
use OCP\Files\Node;
use OCP\IConfig;
use OCP\IL10N;
use TCPDI;

class Pkcs12Handler {

	/** @var string */
	private $pfxFilename = 'signature.pfx';
	/** @var FolderService */
	private $folderService;
	/** @var JSignPdfHandler|null */
	private $JSignPdfHandler;
	/** @var IConfig */
	private $config;
	/** @var IL10N */
	private $l10n;
	/** @var QrCode */
	private $qrCode;
	private const MIN_QRCODE_SIZE = 20;

	public function __construct(
		FolderService $folderService,
		IConfig $config,
		IL10N $l10n
	) {
		$this->folderService = $folderService;
		$this->config = $config;
		$this->l10n = $l10n;
	}

	/**
	 * @psalm-suppress MixedReturnStatement
	 * @param string $uid
	 * @param string $content
	 * @return File
	 */
	public function savePfx(string $uid, string $content): File {
		$this->folderService->setUserId($uid);
		$folder = $this->folderService->getFolder();
		if ($folder->nodeExists($this->pfxFilename)) {
			$file = $folder->get($this->pfxFilename);
			if (!$file instanceof File) {
				throw new LibresignException("path {$this->pfxFilename} already exists and is not a file!", 400);
			}
			$file->putContent($content);
			return $file;
		}

		$file = $folder->newFile($this->pfxFilename);
		$file->putContent($content);
		return $file;
	}

	/**
	 * Get pfx file
	 *
	 * @psalm-suppress MixedReturnStatement
	 * @param string $uid user id
	 * @return \OCP\Files\Node
	 */
	public function getPfx($uid): \OCP\Files\Node {
		$this->folderService->setUserId($uid);
		$folder = $this->folderService->getFolder();
		if (!$folder->nodeExists($this->pfxFilename)) {
			throw new \Exception('Password to sign not defined. Create a password to sign', 400);
		}
		return $folder->get($this->pfxFilename);
	}

	private function getHandler(): ISignHandler {
		$sign_engine = $this->config->getAppValue(Application::APP_ID, 'sign_engine', 'JSignPdf');
		if (!property_exists($this, $sign_engine . 'Handler')) {
			throw new \Exception('Invalid Sign engine', 400);
		}
		$property = $sign_engine . 'Handler';
		$classHandler = 'OCA\\Libresign\\Handler\\' . $property;
		if (!$this->$property instanceof $classHandler) {
			$this->$property = \OC::$server->get($classHandler);
		}
		return $this->$property;
	}

	public function sign(
		Node $fileToSign,
		Node $certificate,
		string $password
<<<<<<< HEAD
	): Node {
		$signedContent = $this->JSignPdfHandler->sign($fileToSign, $certificate, $password);
=======
	): File {
		$signedContent = $this->getHandler()->sign($fileToSign, $certificate, $password);
>>>>>>> 37db90a9
		$fileToSign->putContent($signedContent);
		return $fileToSign;
	}

	/**
	 * @psalm-suppress MixedReturnStatement
	 * @param File $file
	 * @param string $uuid
	 * @return string
	 */
	public function writeFooter(File $file, string $uuid): string {
		$add_footer = $this->config->getAppValue(Application::APP_ID, 'add_footer', 1);
		if (!$add_footer) {
			return '';
		}
		$validation_site = $this->config->getAppValue(Application::APP_ID, 'validation_site');
		if (!$validation_site) {
			return '';
		}
		$validation_site = rtrim($validation_site, '/').'/'.$uuid;

		$pdf = new TCPDILibresign();
		$pageCount = $pdf->setNextcloudSourceFile($file);

		for ($pageNo = 1; $pageNo <= $pageCount; $pageNo++) {
			$templateId = $pdf->importPage($pageNo);
			$pdf->AddPage();
			$pdf->useTemplate($templateId);

			$pdf->SetFont('Helvetica');
			$pdf->SetFontSize(8);
			$pdf->SetAutoPageBreak(false);

			$x = 10;
			if ($this->config->getAppValue(Application::APP_ID, 'write_qrcode_on_footer', 1)) {
				$this->writeQrCode($validation_site, $pdf);
				$x += $this->qrCode->getSize();
			}
			$pdf->SetXY($x, -10);
			$pdf->Write(
				8,
				iconv('UTF-8', 'windows-1252', $this->l10n->t(
					'Digital signed by LibreSign. Validate in %s',
					$validation_site
				)),
				$validation_site
			);
		}

		return $pdf->Output(null, 'S');
	}

<<<<<<< HEAD
	private function writeQrCode(string $text, Fpdi $fpdf): void {
=======
	private function writeQrCode(string $text, TCPDI $fpdf) {
>>>>>>> 37db90a9
		$this->qrCode = QrCode::create($text)
			->setEncoding(new Encoding('UTF-8'))
			->setErrorCorrectionLevel(new ErrorCorrectionLevelLow())
			->setMargin(5)
			->setRoundBlockSizeMode(new RoundBlockSizeModeMargin())
			->setForegroundColor(new Color(0, 0, 0))
			->setBackgroundColor(new Color(255, 255, 255));

		$blockValues = $this->getQrCodeBlocks();
		$this->setQrCodeSize($blockValues);
		$matrix = new Matrix($blockValues, $this->qrCode->getSize(), $this->qrCode->getMargin(), $this->qrCode->getRoundBlockSizeMode());

		$backgroundColor = $this->qrCode->getBackgroundColor();
		$foregroundColor = $this->qrCode->getForegroundColor();

		$fpdf->SetFillColor($backgroundColor->getRed(), $backgroundColor->getGreen(), $backgroundColor->getBlue());
		$backgroundBottonPosition = $fpdf->GetPageHeight() - $matrix->getOuterSize();
		$fpdf->Rect(0, $backgroundBottonPosition, $matrix->getOuterSize(), $matrix->getOuterSize(), 'F');
		$fpdf->SetFillColor($foregroundColor->getRed(), $foregroundColor->getGreen(), $foregroundColor->getBlue());

		$qrCodeBottonPosition = $fpdf->GetPageHeight() - $matrix->getOuterSize() + $matrix->getMarginLeft();
		for ($rowIndex = 0; $rowIndex < $matrix->getBlockCount(); ++$rowIndex) {
			for ($columnIndex = 0; $columnIndex < $matrix->getBlockCount(); ++$columnIndex) {
				if (1 === $matrix->getBlockValue($rowIndex, $columnIndex)) {
					$fpdf->Rect(
						$matrix->getMarginLeft() + ($columnIndex * $matrix->getBlockSize()),
						$qrCodeBottonPosition + ($rowIndex * $matrix->getBlockSize()),
						$matrix->getBlockSize(),
						$matrix->getBlockSize(),
						'F'
					);
				}
			}
		}
	}

	private function setQrCodeSize(array $blockValues): void {
		$this->qrCode->setSize(self::MIN_QRCODE_SIZE);
		$blockSize = $this->qrCode->getSize() / count($blockValues);
		if ($blockSize < 1) {
			$this->qrCode->setSize(count($blockValues));
		}
	}

	/**
	 * @return int[][]
	 *
	 * @psalm-return array<0|positive-int, array<0|positive-int, int>>
	 */
	private function getQrCodeBlocks(): array {
		$baconErrorCorrectionLevel = ErrorCorrectionLevelConverter::convertToBaconErrorCorrectionLevel($this->qrCode->getErrorCorrectionLevel());
		$baconMatrix = Encoder::encode($this->qrCode->getData(), $baconErrorCorrectionLevel, strval($this->qrCode->getEncoding()))->getMatrix();

		$blockValues = [];
		$columnCount = $baconMatrix->getWidth();
		$rowCount = $baconMatrix->getHeight();
		for ($rowIndex = 0; $rowIndex < $rowCount; ++$rowIndex) {
			$blockValues[$rowIndex] = [];
			for ($columnIndex = 0; $columnIndex < $columnCount; ++$columnIndex) {
				$blockValues[$rowIndex][$columnIndex] = $baconMatrix->get($columnIndex, $rowIndex);
			}
		}
		return $blockValues;
	}
}<|MERGE_RESOLUTION|>--- conflicted
+++ resolved
@@ -101,13 +101,8 @@
 		Node $fileToSign,
 		Node $certificate,
 		string $password
-<<<<<<< HEAD
 	): Node {
-		$signedContent = $this->JSignPdfHandler->sign($fileToSign, $certificate, $password);
-=======
-	): File {
 		$signedContent = $this->getHandler()->sign($fileToSign, $certificate, $password);
->>>>>>> 37db90a9
 		$fileToSign->putContent($signedContent);
 		return $fileToSign;
 	}
@@ -160,11 +155,7 @@
 		return $pdf->Output(null, 'S');
 	}
 
-<<<<<<< HEAD
-	private function writeQrCode(string $text, Fpdi $fpdf): void {
-=======
-	private function writeQrCode(string $text, TCPDI $fpdf) {
->>>>>>> 37db90a9
+	private function writeQrCode(string $text, TCPDI $fpdf): void {
 		$this->qrCode = QrCode::create($text)
 			->setEncoding(new Encoding('UTF-8'))
 			->setErrorCorrectionLevel(new ErrorCorrectionLevelLow())
