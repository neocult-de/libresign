--- conflicted
+++ resolved
@@ -109,9 +109,6 @@
 			$pdf->SetFont('Helvetica');
 			$pdf->SetFontSize(8);
 			$pdf->SetAutoPageBreak(false);
-<<<<<<< HEAD
-			$pdf->SetXY(5 + 30, -10);
-=======
 
 			$x = 10;
 			if ($this->config->getAppValue(Application::APP_ID, 'write_qrcode_on_footer')) {
@@ -119,7 +116,6 @@
 				$x += $this->qrCode->getSize();
 			}
 			$pdf->SetXY($x, -10);
->>>>>>> 3f390e97
 
 			$pdf->Write(8, iconv('UTF-8', 'windows-1252', $this->l10n->t(
 				'Digital signed by LibreSign. Validate in %s',
