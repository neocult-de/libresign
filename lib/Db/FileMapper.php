--- conflicted
+++ resolved
@@ -70,11 +70,7 @@
 		$qb->select('*')
 			->from($this->getTableName())
 			->where(
-<<<<<<< HEAD
-				$qb->expr()->eq('file_id', $qb->createNamedParameter($fileId, IQueryBuilder::PARAM_INT))
-=======
 				$qb->expr()->eq('node_id', $qb->createNamedParameter($fileId, IQueryBuilder::PARAM_INT))
->>>>>>> d7dea34c
 			);
 
 		return $this->findEntity($qb);
