<?php

namespace OCA\Libresign\Service;

use OCA\Libresign\AppInfo\Application;
use OCA\Libresign\Db\FileMapper;
use OCA\Libresign\Db\FileUser;
use OCA\Libresign\Db\FileUserMapper;
use OCA\Libresign\Db\ReportDao;
use OCA\Libresign\Exception\LibresignException;
use OCA\Libresign\Handler\CfsslHandler;
use OCA\Libresign\Handler\Pkcs12Handler;
use OCA\Libresign\Helper\JSActions;
use OCA\Libresign\Helper\ValidateHelper;
use OCA\Settings\Mailer\NewUserMailHelper;
use OCP\Files\File;
use OCP\Files\IRootFolder;
use OCP\IConfig;
use OCP\IGroupManager;
use OCP\IL10N;
use OCP\IURLGenerator;
use OCP\IUser;
use OCP\IUserManager;
use Sabre\DAV\UUIDUtil;
use Throwable;

class AccountService {
	/** @var IL10N */
	private $l10n;
	/** @var FileUserMapper */
	private $fileUserMapper;
	/** @var FileUser */
	private $fileUser;
	/** @var IUserManager */
	protected $userManager;
	/** @var IRootFolder */
	private $root;
	/** @var IConfig */
	private $config;
	/** @var NewUserMailHelper */
	private $newUserMail;
	/** @var ValidateHelper */
	private $validateHelper;
	/** @var IURLGenerator */
	private $urlGenerator;
	/** @var CfsslHandler */
	private $cfsslHandler;
	/** @var Pkcs12Handler */
	private $pkcs12Handler;
	/** @var FileMapper */
	private $fileMapper;
	/** @var ReportDao */
	private $reportDao;
	/** @var SignFileService */
	private $signFile;
	/** @var \OCA\Libresign\DbFile */
	private $fileData;
	/** @var \OCA\Files\Node\File */
	private $fileToSign;
	/** @var IGroupManager */
	private $groupManager;
	/** @var AccountFileService */
	private $accountFileService;

	public function __construct(
		IL10N $l10n,
		FileUserMapper $fileUserMapper,
		IUserManager $userManager,
		IRootFolder $root,
		FileMapper $fileMapper,
		ReportDao $reportDao,
		SignFileService $signFile,
		IConfig $config,
		NewUserMailHelper $newUserMail,
		ValidateHelper $validateHelper,
		IURLGenerator $urlGenerator,
		CfsslHandler $cfsslHandler,
		Pkcs12Handler $pkcs12Handler,
		IGroupManager $groupManager,
		AccountFileService $accountFileService
	) {
		$this->l10n = $l10n;
		$this->fileUserMapper = $fileUserMapper;
		$this->userManager = $userManager;
		$this->root = $root;
		$this->fileMapper = $fileMapper;
		$this->reportDao = $reportDao;
		$this->signFile = $signFile;
		$this->config = $config;
		$this->newUserMail = $newUserMail;
		$this->validateHelper = $validateHelper;
		$this->urlGenerator = $urlGenerator;
		$this->cfsslHandler = $cfsslHandler;
		$this->pkcs12Handler = $pkcs12Handler;
		$this->groupManager = $groupManager;
		$this->accountFileService = $accountFileService;
	}

	public function validateCreateToSign(array $data): void {
		if (!UUIDUtil::validateUUID($data['uuid'])) {
			throw new LibresignException($this->l10n->t('Invalid UUID'), 1);
		}
		try {
			$fileUser = $this->getFileUserByUuid($data['uuid']);
		} catch (\Throwable $th) {
			throw new LibresignException($this->l10n->t('UUID not found'), 1);
		}
		if ($fileUser->getEmail() !== $data['email']) {
			throw new LibresignException($this->l10n->t('This is not your file'), 1);
		}
		if ($this->userManager->userExists($data['email'])) {
			throw new LibresignException($this->l10n->t('User already exists'), 1);
		}
		if (empty($data['password'])) {
			throw new LibresignException($this->l10n->t('Password is mandatory'), 1);
		}
		$file = $this->getFileByUuid($data['uuid']);
		if (empty($file['fileToSign'])) {
			throw new LibresignException($this->l10n->t('File not found'));
		}
	}

	/**
	 * @return (\OCA\Files\Node\File|\OCA\Libresign\DbFile|\OCA\Libresign\Db\File|mixed)[]
	 *
	 * @psalm-return array{fileData: \OCA\Libresign\DbFile|\OCA\Libresign\Db\File, fileToSign: \OCA\Files\Node\File|mixed}
	 */
	public function getFileByUuid(string $uuid): array {
		$fileUser = $this->getFileUserByUuid($uuid);
		if (!$this->fileData) {
			$this->fileData = $this->fileMapper->getById($fileUser->getFileId());
			$userId = $this->fileData->getUserId();
			$userFolder = $this->root->getUserFolder($userId);
			$fileToSign = $userFolder->getById($this->fileData->getNodeId());
			if (count($fileToSign)) {
				$this->fileToSign = $fileToSign[0];
			}
		}
		return [
			'fileData' => $this->fileData,
			'fileToSign' => $this->fileToSign
		];
	}

	public function validateCertificateData(array $data): void {
		if (!$data['email']) {
			throw new LibresignException($this->l10n->t('You must have an email. You can define the email in your profile.'), 1);
		}
		if (!filter_var($data['email'], FILTER_VALIDATE_EMAIL)) {
			throw new LibresignException($this->l10n->t('Invalid email'), 1);
		}
		if (empty($data['signPassword'])) {
			throw new LibresignException($this->l10n->t('Password to sign is mandatory'), 1);
		}
	}

	public function validateAccountFiles(array $files, IUser $user): void {
		foreach ($files as $fileIndex => $file) {
			$this->validateAccountFile($fileIndex, $file, $user);
		}
	}

<<<<<<< HEAD
	private function validateAccountFile(int $fileIndex, array $file, IUser $user): void {
		$profileFileTypes = json_decode($this->config->getAppValue(Application::APP_ID, 'profile_file_types', '["IDENTIFICATION"]'), true);
		if (!in_array($file['type'], $profileFileTypes)) {
			throw new LibresignException(json_encode([
				'type' => 'danger',
				'file' => $fileIndex,
				'message' => $this->l10n->t('Invalid file type.')
			]));
		}

=======
	private function validateAccountFile(int $fileIndex, array $file, IUser $user) {
>>>>>>> 37db90a9
		try {
			$this->validateHelper->validateFileTypeExists($file['type']);
			$this->validateHelper->validateNewFile($file);
			$this->validateHelper->validateUserHasNoFileWithThisType($user->getUID(), $file['type']);
		} catch (\Exception $e) {
			throw new LibresignException(json_encode([
				'type' => 'danger',
				'file' => $fileIndex,
				'message' => $e->getMessage()
			]));
		}
	}

	/**
	 * Get fileUser by Uuid
	 *
	 * @param string $uuid
	 * @return FileUser
	 */
	public function getFileUserByUuid($uuid): FileUser {
		if (!$this->fileUser) {
			$this->fileUser = $this->fileUserMapper->getByUuid($uuid);
		}
		return $this->fileUser;
	}

	public function createToSign($uuid, $uid, $password, $signPassword): void {
		$fileUser = $this->getFileUserByUuid($uuid);

		$newUser = $this->userManager->createUser($uid, $password);
		$newUser->setDisplayName($fileUser->getDisplayName());
		$newUser->setEMailAddress($fileUser->getEmail());

		$fileUser->setUserId($newUser->getUID());
		$this->fileUserMapper->update($fileUser);

		if ($this->config->getAppValue('core', 'newUser.sendEmail', 'yes') === 'yes') {
			try {
				$emailTemplate = $this->newUserMail->generateTemplate($newUser, false);
				$this->newUserMail->sendMail($newUser, $emailTemplate);
			} catch (\Exception $e) {
				throw new LibresignException('Unable to send the invitation', 1);
			}
		}

		if ($signPassword) {
			$this->generateCertificate($uid, $signPassword, $newUser->getUID());
		}
	}

	public function getCertificateHandler(): CfsslHandler {
		if (!$this->cfsslHandler->getCommonName()) {
			$this->cfsslHandler->setCommonName($this->config->getAppValue(Application::APP_ID, 'commonName'));
		}
		if (!$this->cfsslHandler->getCountry()) {
			$this->cfsslHandler->setCountry($this->config->getAppValue(Application::APP_ID, 'country'));
		}
		if (!$this->cfsslHandler->getOrganization()) {
			$this->cfsslHandler->setOrganization($this->config->getAppValue(Application::APP_ID, 'organization'));
		}
		if (!$this->cfsslHandler->getOrganizationUnit()) {
			$this->cfsslHandler->setOrganizationUnit($this->config->getAppValue(Application::APP_ID, 'organizationUnit'));
		}
		if (!$this->cfsslHandler->getCfsslUri()) {
			$this->cfsslHandler->setCfsslUri($this->config->getAppValue(Application::APP_ID, 'cfsslUri'));
		}
		return $this->cfsslHandler;
	}

	/**
	 * Generate certificate
	 *
	 * @param string $email Email
	 * @param string $signPassword Password of signature
	 * @param string $uid User id
	 * @return File
	 */
	public function generateCertificate(string $email, string $signPassword, string $uid): File {
		$content = $this->getCertificateHandler()
			->setHosts([$email])
			->setPassword($signPassword)
			->generateCertificate();
		if (!$content) {
			throw new LibresignException('Failure on generate certificate', 1);
		}
		return $this->pkcs12Handler->savePfx($uid, $content);
	}

	/**
	 * 	 *
	 *
	 * @param string $formatOfPdfOnSign (base64,url,file)
	 *
	 * @return (array|int|mixed)[]
	 *
	 * @psalm-return array{action?: int, user?: array{name: mixed}, sign?: array{pdf: mixed, uuid: mixed, filename: mixed, description: mixed}, errors?: non-empty-list<mixed>, redirect?: mixed, settings: array{accountHash: string, hasSignatureFile: bool}}
	 */
	public function getConfig(?string $uuid, ?string $userId, string $formatOfPdfOnSign): array {
		$info = $this->getInfoOfFileToSign($uuid, $userId, $formatOfPdfOnSign);
		$info['settings']['hasSignatureFile'] = $this->hasSignatureFile($userId);
		return $info;
	}

	/**
	 * @return (array|int|mixed)[]
	 *
	 * @psalm-return array{action?: int, user?: array{name: mixed}, sign?: array{pdf: array{file?: File, nodeId?: mixed, url?: mixed, base64?: string}|null, uuid: mixed, filename: mixed, description: mixed}, errors?: non-empty-list<mixed>, redirect?: mixed, settings?: array{accountHash: string}}
	 */
	private function getInfoOfFileToSign(?string $uuid, ?string $userId, string $formatOfPdfOnSign): array {
		$return = [];
		try {
			if (!$uuid) {
				return $return;
			}
			$fileUser = $this->fileUserMapper->getByUuid($uuid);
			$fileData = $this->fileMapper->getById($fileUser->getFileId());
		} catch (\Throwable $th) {
			$return['action'] = JSActions::ACTION_DO_NOTHING;
			$return['errors'][] = $this->l10n->t('Invalid UUID');
			return $return;
		}
		$fileUserId = $fileUser->getUserId();
		if (!$fileUserId) {
			if ($userId) {
				$return['action'] = JSActions::ACTION_DO_NOTHING;
				$return['errors'][] = $this->l10n->t('This is not your file');
				return $return;
			}
			$email = $fileUser->getEmail();
			if ($this->userManager->userExists($email)) {
				$return['action'] = JSActions::ACTION_REDIRECT;
				$return['errors'][] = $this->l10n->t('User already exists. Please login.');
				$return['redirect'] = $this->urlGenerator->linkToRoute('core.login.showLoginForm', [
					'redirect_url' => $this->urlGenerator->linkToRoute(
						'libresign.page.sign',
						['uuid' => $uuid]
					),
				]);
				return $return;
			}
			$return['settings']['accountHash'] = md5($email);
			$return['action'] = JSActions::ACTION_CREATE_USER;
			return $return;
		}
		if ($fileUser->getSigned()) {
			$return['action'] = JSActions::ACTION_SHOW_ERROR;
			$return['uuid'] = $fileData->getUuid();
			$return['errors'][] = $this->l10n->t('File already signed.');
			return $return;
		}
		if (!$userId) {
			$return['action'] = JSActions::ACTION_REDIRECT;

			$return['redirect'] = $this->urlGenerator->linkToRoute('core.login.showLoginForm', [
				'redirect_url' => $this->urlGenerator->linkToRoute(
					'libresign.page.sign',
					['uuid' => $uuid]
				),
			]);
			$return['errors'][] = $this->l10n->t('You are not logged in. Please log in.');
			return $return;
		}
		if ($fileUserId !== $userId) {
			$return['action'] = JSActions::ACTION_DO_NOTHING;
			$return['errors'][] = $this->l10n->t('Invalid user');
			return $return;
		}
		$userFolder = $this->root->getUserFolder($fileData->getUserId());
		$fileToSign = $userFolder->getById($fileData->getNodeId());
		if (count($fileToSign) < 1) {
			$return['action'] = JSActions::ACTION_DO_NOTHING;
			$return['errors'][] = $this->l10n->t('File not found');
			return $return;
		}
		/** @var File */
		$fileToSign = $fileToSign[0];
		$return['action'] = JSActions::ACTION_SIGN;
		$return['user']['name'] = $fileUser->getDisplayName();
		$pdf = null;
		switch ($formatOfPdfOnSign) {
			case 'base64':
				$pdf = ['base64' => base64_encode($fileToSign->getContent())];
				break;
			case 'url':
				$pdf = ['url' => $this->urlGenerator->linkToRoute('libresign.page.getPdfUser', ['uuid' => $uuid])];
				break;
			case 'nodeId':
				$pdf = ['nodeId' => $fileToSign->getId()];
				break;
			case 'file':
				$pdf = ['file' => $fileToSign];
				break;
		}
		$return['sign'] = [
			'pdf' => $pdf,
			'uuid' => $fileData->getUuid(),
			'filename' => $fileData->getName(),
			'description' => $fileUser->getDescription()
		];
		return $return;
	}

	public function hasSignatureFile(?string $userId = null): bool {
		if (!$userId) {
			return false;
		}
		try {
			$this->pkcs12Handler->getPfx($userId);
			return true;
		} catch (\Throwable $th) {
		}
		return false;
	}

	/**
	 * Get PDF node by UUID
	 *
	 * @psalm-suppress MixedReturnStatement
	 * @param string $uuid
	 * @throws Throwable
	 * @return \OCP\Files\File
	 */
	public function getPdfByUuid(string $uuid) {
		$fileData = $this->fileMapper->getByUuid($uuid);
		$userFolder = $this->root->getUserFolder($fileData->getUserId());

		$fileUser = $this->fileUserMapper->getByFileId($fileData->getId());
		$signedUsers = array_filter($fileUser, function ($row) {
			return !is_null($row->getSigned());
		});

		if (count($fileUser) === count($signedUsers)) {
			$file = $userFolder->getById($fileData->getSignedNodeId())[0];
		} else {
			$file = $userFolder->getById($fileData->getNodeId())[0];
		}
		return $file;
	}

	public function canRequestSign(?IUser $user = null): bool {
		if (!$user) {
			return false;
		}
		$authorized = json_decode($this->config->getAppValue(Application::APP_ID, 'webhook_authorized', '["admin"]'));
		if (empty($authorized)) {
			return false;
		}
		$userGroups = $this->groupManager->getUserGroupIds($user);
		if (!array_intersect($userGroups, $authorized)) {
			return false;
		}
		return true;
	}

	public function getSettings(?IUser $user = null): array {
		$return['canRequestSign'] = $this->canRequestSign($user);
		$return['hasSignatureFile'] = $this->hasSignatureFile($user->getUID());
		return $return;
	}

	/**
	 * @return array[]
	 *
	 * @psalm-return array{data: array, pagination: array}
	 */
	public function list(IUser $user, $page = null, $length = null): array {
		$page = $page ?? 1;
		$length = $length ?? $this->config->getAppValue(Application::APP_ID, 'length_of_page', 100);
		$data = $this->reportDao->getFilesAssociatedFilesWithMeFormatted($user->getUID(), $page, $length);
		$data['pagination']->setRootPath('/file/list');
		return [
			'data' => $data['data'],
			'pagination' => $data['pagination']->getPagination($page, $length)
		];
	}

	public function addFilesToAccount($files, $user): void {
		$this->validateAccountFiles($files, $user);
		foreach ($files as $fileData) {
			$dataToSave = $fileData;
			$dataToSave['userManager'] = $user;
			$dataToSave['name'] = $fileData['type'];
			$file = $this->signFile->saveFile($dataToSave);

			$this->accountFileService->addFile($file, $user, $fileData['type']);
		}
	}
}<|MERGE_RESOLUTION|>--- conflicted
+++ resolved
@@ -160,7 +160,6 @@
 		}
 	}
 
-<<<<<<< HEAD
 	private function validateAccountFile(int $fileIndex, array $file, IUser $user): void {
 		$profileFileTypes = json_decode($this->config->getAppValue(Application::APP_ID, 'profile_file_types', '["IDENTIFICATION"]'), true);
 		if (!in_array($file['type'], $profileFileTypes)) {
@@ -171,9 +170,6 @@
 			]));
 		}
 
-=======
-	private function validateAccountFile(int $fileIndex, array $file, IUser $user) {
->>>>>>> 37db90a9
 		try {
 			$this->validateHelper->validateFileTypeExists($file['type']);
 			$this->validateHelper->validateNewFile($file);
