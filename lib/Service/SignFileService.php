<?php

namespace OCA\Libresign\Service;

use OCA\Libresign\AppInfo\Application;
use OCA\Libresign\Db\File as FileEntity;
use OCA\Libresign\Db\FileMapper;
use OCA\Libresign\Db\FileUser as FileUserEntity;
use OCA\Libresign\Db\FileUserMapper;
use OCA\Libresign\Exception\LibresignException;
use OCA\Libresign\Handler\Pkcs7Handler;
use OCA\Libresign\Handler\Pkcs12Handler;
use OCA\Libresign\Helper\ValidateHelper;
use OCP\AppFramework\Http;
use OCP\Files\File;
use OCP\Files\IRootFolder;
use OCP\Http\Client\IClientService;
use OCP\Http\Client\IResponse;
use OCP\IConfig;
use OCP\IGroupManager;
use OCP\IL10N;
use OCP\IUserManager;
use Psr\Log\LoggerInterface;
use Sabre\DAV\UUIDUtil;
use setasign\Fpdi\Fpdi;
use setasign\Fpdi\PdfParser\CrossReference\CrossReferenceException;
use setasign\Fpdi\PdfParser\PdfParserException;

class SignFileService {
	/** @var FileEntity */
	private $file;
	/** @var FileUserEntity[] */
	private $signatures;
	/** @var IConfig */
	private $config;
	/** @var IGroupManager */
	private $groupManager;
	/** @var IL10N */
	private $l10n;
	/** @var FileMapper */
	private $fileMapper;
	/** @var FileUserMapper */
	private $fileUserMapper;
	/** @var Pkcs7Handler */
	private $pkcs7Handler;
	/** @var Pkcs12Handler */
	private $pkcs12Handler;
	/** @var FolderService */
	private $folderService;
	/** @var IClientService */
	private $client;
	/** @var IUserManager */
	private $userManager;
	/** @var MailService */
	private $mail;
	/** @var LoggerInterface */
	private $logger;
	/** @var ValidateHelper */
	private $validateHelper;
	/** @var IRootFolder */
	private $root;

	public function __construct(
		IConfig $config,
		IGroupManager $groupManager,
		IL10N $l10n,
		FileMapper $fileMapper,
		FileUserMapper $fileUserMapper,
		Pkcs7Handler $pkcs7Handler,
		Pkcs12Handler $pkcs12Handler,
		FolderService $folderService,
		IClientService $client,
		IUserManager $userManager,
		MailService $mail,
		LoggerInterface $logger,
		ValidateHelper $validateHelper,
		IRootFolder $root
	) {
		$this->config = $config;
		$this->groupManager = $groupManager;
		$this->l10n = $l10n;
		$this->fileMapper = $fileMapper;
		$this->fileUserMapper = $fileUserMapper;
		$this->pkcs7Handler = $pkcs7Handler;
		$this->pkcs12Handler = $pkcs12Handler;
		$this->folderService = $folderService;
		$this->client = $client;
		$this->userManager = $userManager;
		$this->mail = $mail;
		$this->logger = $logger;
		$this->validateHelper = $validateHelper;
		$this->root = $root;
	}

	public function save(array $data) {
		if (!empty($data['uuid'])) {
			$file = $this->getFileByUuid($data['uuid']);
		} else {
			$file = $this->saveFile($data);
		}
		$return['uuid'] = $file->getUuid();
		$return['nodeId'] = $file->getNodeId();
		$return['users'] = $this->associateToUsers($data, $file->getId());
		return $return;
	}

	/**
	 * Save file data
	 *
	 * @param array $data
	 * @return FileEntity
	 */
	public function saveFile(array $data): FileEntity {
		$node = $this->getNodeFromData($data);

		$file = new FileEntity();
		$file->setNodeId($node->getId());
		$file->setUserId($data['userManager']->getUID());
		$file->setUuid(UUIDUtil::getUUID());
		$file->setCreatedAt(time());
		$file->setName($data['name']);
		if (!empty($data['callback'])) {
			$file->setCallback($data['callback']);
		}
		$file->setEnabled(1);
		$this->fileMapper->insert($file);
		return $file;
	}

	public function saveFileUser(FileUserEntity $fileUser) {
		if ($fileUser->getId()) {
			$this->fileUserMapper->update($fileUser);
			$this->mail->notifySignDataUpdated($fileUser);
		} else {
			$this->fileUserMapper->insert($fileUser);
			$this->mail->notifyUnsignedUser($fileUser);
		}
	}

	private function associateToUsers(array $data, int $fileId): array {
		$return = [];
		if (!empty($data['users'])) {
			foreach ($data['users'] as $user) {
				$user['email'] = strtolower($user['email']);
				$fileUser = $this->getFileUser($user['email'], $fileId);
				$this->setDataToUser($fileUser, $user, $fileId);
				$this->saveFileUser($fileUser);
				$return[] = $fileUser;
			}
		}
		return $return;
	}

	/**
	 * Get LibreSign file entity by UUID
	 *
	 * @param string $uuid
	 * @return FileEntity
	 */
	private function getFileByUuid(string $uuid): FileEntity {
		if (!$this->file || $this->file->getUuid() !== $uuid) {
			$this->file = $this->fileMapper->getByUuid($uuid);
		}
		return $this->file;
	}

	private function getFileUser(string $email, int $fileId): FileUserEntity {
		try {
			$fileUser = $this->fileUserMapper->getByEmailAndFileId($email, $fileId);
		} catch (\Throwable $th) {
			$fileUser = new FileUserEntity();
		}
		return $fileUser;
	}

	private function getNodeFromData(array $data): \OCP\Files\Node {
		if (!$this->folderService->getUserId()) {
			$this->folderService->setUserId($data['userManager']->getUID());
		}
		if (isset($data['file']['fileId'])) {
			$userFolder = $this->folderService->getFolder($data['file']['fileId']);
			return $userFolder->getById($data['file']['fileId'])[0];
		}
		$userFolder = $this->folderService->getFolder();
		$folderName = $this->getFolderName($data);
		if ($userFolder->nodeExists($folderName)) {
			throw new \Exception($this->l10n->t('File already exists'));
		}
		$folderToFile = $userFolder->newFolder($folderName);
		return $folderToFile->newFile($data['name'] . '.pdf', $this->getFileRaw($data));
	}

	private function getFileRaw($data) {
		if (!empty($data['file']['url'])) {
			if (!filter_var($data['file']['url'], FILTER_VALIDATE_URL)) {
				throw new \Exception($this->l10n->t('Invalid URL file'));
			}
			$response = $this->client->newClient()->get($data['file']['url']);
			$contentType = $response->getHeader('Content-Type');
			if ($contentType !== 'application/pdf') {
				throw new \Exception($this->l10n->t('The URL should be a PDF.'));
			}
			$content = $response->getBody();
			if (!$content) {
				throw new \Exception($this->l10n->t('Empty file'));
			}
		} else {
			$content = base64_decode($data['file']['base64']);
		}
		$this->validatePdfStringWithFpdi($content);
		return $content;
	}

	/**
	 * Validates a PDF. Triggers error if invalid.
	 *
	 * @param string $string
	 *
	 * @throws Type\PdfTypeException
	 * @throws CrossReferenceException
	 * @throws PdfParserException
	 */
	private function validatePdfStringWithFpdi($string) {
		$pdf = new Fpdi();
		try {
			$stream = fopen('php://memory','r+');
			fwrite($stream, $string);
			rewind($stream);
			$pdf->setSourceFile($stream);
		} catch (\Throwable $th) {
			$this->logger->error($th->getMessage());
			throw new \Exception($this->l10n->t('Invalid PDF'));
		}
	}

	private function getFolderName(array $data) {
		if (!isset($data['settings']['folderPatterns'])) {
			$data['settings']['separator'] = '_';
			$data['settings']['folderPatterns'][] = [
				'name' => 'date',
				'setting' => 'Y-m-d\TH:i:s'
			];
			$data['settings']['folderPatterns'][] = [
				'name' => 'name'
			];
			$data['settings']['folderPatterns'][] = [
				'name' => 'userId'
			];
		}
		foreach ($data['settings']['folderPatterns'] as $pattern) {
			switch ($pattern['name']) {
				case 'date':
					$folderName[] = (new \DateTime('NOW'))->format($pattern['setting']);
					break;
				case 'name':
					if (!empty($data['name'])) {
						$folderName[] = $data['name'];
					}
					break;
				case 'userId':
					$folderName[] = $data['userManager']->getUID();
					break;
			}
		}
		return implode($data['settings']['separator'], $folderName);
	}

	private function setDataToUser(FileUserEntity $fileUser, array $user, $fileId) {
		$fileUser->setFileId($fileId);
		if (!$fileUser->getUuid()) {
			$fileUser->setUuid(UUIDUtil::getUUID());
		}
		$fileUser->setEmail($user['email']);
		if (!empty($user['description']) && $fileUser->getDescription() !== $user['description']) {
			$fileUser->setDescription($user['description']);
		}
		if (empty($user['user_id'])) {
			$userToSign = $this->userManager->getByEmail($user['email']);
			if ($userToSign) {
				$fileUser->setUserId($userToSign[0]->getUID());
				if (empty($user['display_name'])) {
					$user['display_name'] = $userToSign[0]->getDisplayName();
				}
			}
		}
		if (!empty($user['display_name'])) {
			$fileUser->setDisplayName($user['display_name']);
		}
		if (!$fileUser->getId()) {
			$fileUser->setCreatedAt(time());
		}
	}

	public function validate(array $data) {
		$this->validateUserManager($data);
		$this->validateFile($data);
		$this->validateUsers($data);
	}

	public function validateUserManager($user) {
		if (!isset($user['userManager'])) {
			throw new \Exception($this->l10n->t('You are not allowed to request signing'), Http::STATUS_UNPROCESSABLE_ENTITY);
		}
		$authorized = json_decode($this->config->getAppValue(Application::APP_ID, 'webhook_authorized', '["admin"]'));
		if (empty($authorized) || !is_array($authorized)) {
			throw new \Exception($this->l10n->t('You are not allowed to request signing'), Http::STATUS_UNPROCESSABLE_ENTITY);
		}
		$userGroups = $this->groupManager->getUserGroupIds($user['userManager']);
		if (!array_intersect($userGroups, $authorized)) {
			throw new \Exception($this->l10n->t('You are not allowed to request signing'), Http::STATUS_UNPROCESSABLE_ENTITY);
		}
	}

	public function validateFile(array $data) {
		if (empty($data['name'])) {
			throw new \Exception($this->l10n->t('Name is mandatory'));
		}
		$this->validateHelper->validateFile($data);
	}

	public function validateFileUuid(array $data) {
		try {
			$this->getFileByUuid($data['uuid']);
		} catch (\Throwable $th) {
			throw new \Exception($this->l10n->t('Invalid UUID file'));
		}
	}

	public function validateUsers(array $data) {
		if (empty($data['users'])) {
			throw new \Exception($this->l10n->t('Empty users list'));
		}
		if (!is_array($data['users'])) {
			throw new \Exception($this->l10n->t('User list needs to be an array'));
		}
		$emails = [];
		foreach ($data['users'] as $index => $user) {
			$this->validateUser($user, $index);
			$emails[$index] = strtolower($user['email']);
		}
		$uniques = array_unique($emails);
		if (count($emails) > count($uniques)) {
			throw new \Exception($this->l10n->t('Remove duplicated users, email address need to be unique'));
		}
	}

	private function validateUser($user, $index) {
		if (!is_array($user)) {
			throw new \Exception($this->l10n->t('User data needs to be an array: user of position %s in list', [$index]));
		}
		if (!$user) {
			throw new \Exception($this->l10n->t('User data needs to be an array with values: user of position %s in list', [$index]));
		}
		if (!empty($user['email']) && !filter_var($user['email'], FILTER_VALIDATE_EMAIL)) {
			throw new \Exception($this->l10n->t('Invalid email: user %s', [$index]));
		}
		if (empty($user['email'])) {
			if (!empty($user['name'])) {
				$index = $user['name'];
			}
			throw new \Exception($this->l10n->t('User %s needs an email address', [$index]));
		}
	}

	/**
	 * Can delete sing request
	 *
	 * @param array $data
	 */
	public function canDeleteSignRequest(array $data) {
		$signatures = $this->getSignaturesByFileUuid($data['uuid']);
		$signed = array_filter($signatures, fn ($s) => $s->getSigned());
		if ($signed) {
			throw new \Exception($this->l10n->t('Document already signed'));
		}
		array_walk($data['users'], function ($user) use ($signatures) {
			$exists = array_filter($signatures, fn ($s) => $s->getEmail() === $user['email']);
			if (!$exists) {
				throw new \Exception($this->l10n->t('No signature was requested to %s', $user['email']));
			}
		});
	}

	public function deleteSignRequest(array $data): array {
		$signatures = $this->getSignaturesByFileUuid($data['uuid']);
		$fileData = $this->getFileByUuid($data['uuid']);
		$deletedUsers = [];
		foreach ($data['users'] as $key => $signer) {
			try {
				$fileUser = $this->fileUserMapper->getByEmailAndFileId(
					$signer['email'],
					$fileData->getId()
				);
				$this->fileUserMapper->delete($fileUser);
				$deletedUsers[] = $fileUser;
			} catch (\Throwable $th) {
				// already deleted
			}
		}
		if ((empty($data['users']) && !count($signatures)) || count($signatures) === count($data['users'])) {
			$file = $this->getFileByUuid($data['uuid']);
			$this->fileMapper->delete($file);
		}
		return $deletedUsers;
	}

	/**
	 * Get all signatures by file UUID
	 *
	 * @param string $uuid
	 * @return FileUserEntity[]
	 */
	private function getSignaturesByFileUuid(string $uuid): array {
		if (!$this->signatures) {
			$file = $this->getFileByUuid($uuid);
			$this->signatures = $this->fileUserMapper->getByFileId($file->getId());
		}
		return $this->signatures;
	}

	public function notifyCallback(string $uri, string $uuid, File $file): IResponse {
		$options = [
			'multipart' => [
				[
					'name' => 'uuid',
					'contents' => $uuid
				],
				[
					'name' => 'file',
					'contents' => $file->fopen('r'),
					'filename' => $file->getName()
				]
			]
		];
		return $this->client->newClient()->post($uri, $options);
	}

	public function sign(FileEntity $libreSignFile, FileUserEntity $fileUser, string $password): \OCP\Files\File {
		$fileToSign = $this->getFileToSing($libreSignFile);
		$pfxFile = $this->pkcs12Handler->getPfx($fileUser->getUserId());
		switch ($fileToSign->getExtension()) {
			case 'pdf':
<<<<<<< HEAD
				$signedFile = $this->pkcs12Handler->sign($fileToSign, $pfxFile, $password);
				break;
			default:
				$signedFile = $this->pkcs7Handler->sign($fileToSign, $pfxFile, $password);
=======
				$signedFile = $this->signPdfFileUsingPkcs12($fileToSign, $pfxFile, $password);
				break;
			default:
				$signedFile = $this->signNonPdfFileUsingPkcs7($fileToSign, $pfxFile, $password);
>>>>>>> b19d14b8
		}

		$fileUser->setSigned(time());
		$this->fileUserMapper->update($fileUser);

		return $signedFile;
<<<<<<< HEAD
=======
	}

	protected function signNonPdfFileUsingPkcs7(File $fileToSign, File $pfxFile, string $password): \OCP\Files\File {
		$signedContent = $this->pkcs7Handler->sign($fileToSign, $pfxFile, $password);
		$newName = $fileToSign->getName() . '.p7s';
		return $fileToSign
			->getParent()
			->newFile($newName, $signedContent);
	}

	protected function signPdfFileUsingPkcs12(File $fileToSign, File $pfxFile, string $password): \OCP\Files\File {
		return $this->pkcs12Handler->sign($fileToSign, $pfxFile, $password);
>>>>>>> b19d14b8
	}

	public function writeFooter(File $file, string $uuid) {
		$validation_site = $this->config->getAppValue(Application::APP_ID, 'validation_site');
		if (!$validation_site) {
			return;
		}
		$validation_site = rtrim($validation_site, '/').'/'.$uuid;
		$pdf = new Fpdi();
		$pageCount = $pdf->setSourceFile($file->fopen('r'));

		for ($pageNo = 1; $pageNo <= $pageCount; $pageNo++) {
			$templateId = $pdf->importPage($pageNo);

			$pdf->AddPage();
			$pdf->useTemplate($templateId, ['adjustPageSize' => true]);

			$pdf->SetFont('Helvetica');
			$pdf->SetFontSize(8);
			$pdf->SetAutoPageBreak(false);
			$pdf->SetXY(5, -10);

			$pdf->Write(8, iconv('UTF-8', 'windows-1252', $this->l10n->t(
				'Digital signed by LibreSign. Validate in %s',
				$validation_site
			)));
		}

		return $pdf->Output('S');
	}

	/**
	 * Get file to sign
	 *
	 * @throws LibresignException
	 * @param FileEntity $fileData
	 * @return \OCP\Files\File
	 */
	public function getFileToSing(FileEntity $fileData): \OCP\Files\File {
		$userFolder = $this->root->getUserFolder($fileData->getUserId());
		$originalFile = $userFolder->getById($fileData->getNodeId());
		if (count($originalFile) < 1) {
			throw new LibresignException($this->l10n->t('File not found'));
		}
		$originalFile = $originalFile[0];
		if ($originalFile->getExtension() === 'pdf') {
			return $this->getPdfToSign($fileData, $originalFile);
		}
		return $userFolder->get($originalFile);
	}

	private function getPdfToSign(FileEntity $fileData, File $originalFile): \OCP\Files\File {
		$signedFilePath = preg_replace(
			'/' . $originalFile->getExtension() . '$/',
			$this->l10n->t('signed') . '.' . $originalFile->getExtension(),
			$originalFile->getPath()
		);

		if ($this->root->nodeExists($signedFilePath)) {
			/** @var \OCP\Files\File */
			$fileToSign = $this->root->get($signedFilePath);
		} else {
			/** @var \OCP\Files\File */
			$buffer = $this->writeFooter($originalFile, $fileData->getUuid());
			if (!$buffer) {
				$buffer = $originalFile->getContent($originalFile);
			}
			$fileToSign = $this->root->newFile($signedFilePath);
			$fileToSign->putContent($buffer);
		}
		return $fileToSign;
	}
}<|MERGE_RESOLUTION|>--- conflicted
+++ resolved
@@ -440,38 +440,16 @@
 		$pfxFile = $this->pkcs12Handler->getPfx($fileUser->getUserId());
 		switch ($fileToSign->getExtension()) {
 			case 'pdf':
-<<<<<<< HEAD
 				$signedFile = $this->pkcs12Handler->sign($fileToSign, $pfxFile, $password);
 				break;
 			default:
 				$signedFile = $this->pkcs7Handler->sign($fileToSign, $pfxFile, $password);
-=======
-				$signedFile = $this->signPdfFileUsingPkcs12($fileToSign, $pfxFile, $password);
-				break;
-			default:
-				$signedFile = $this->signNonPdfFileUsingPkcs7($fileToSign, $pfxFile, $password);
->>>>>>> b19d14b8
 		}
 
 		$fileUser->setSigned(time());
 		$this->fileUserMapper->update($fileUser);
 
 		return $signedFile;
-<<<<<<< HEAD
-=======
-	}
-
-	protected function signNonPdfFileUsingPkcs7(File $fileToSign, File $pfxFile, string $password): \OCP\Files\File {
-		$signedContent = $this->pkcs7Handler->sign($fileToSign, $pfxFile, $password);
-		$newName = $fileToSign->getName() . '.p7s';
-		return $fileToSign
-			->getParent()
-			->newFile($newName, $signedContent);
-	}
-
-	protected function signPdfFileUsingPkcs12(File $fileToSign, File $pfxFile, string $password): \OCP\Files\File {
-		return $this->pkcs12Handler->sign($fileToSign, $pfxFile, $password);
->>>>>>> b19d14b8
 	}
 
 	public function writeFooter(File $file, string $uuid) {
