<?php

namespace OCA\Libresign\Controller;

use OCA\Libresign\AppInfo\Application;
use OCA\Libresign\Service\MailService;
use OCA\Libresign\Service\WebhookService;
use OCP\AppFramework\ApiController;
use OCP\AppFramework\Http;
use OCP\AppFramework\Http\JSONResponse;
use OCP\IL10N;
use OCP\IRequest;
use OCP\IUserSession;

class WebhookController extends ApiController {
	/** @var IUserSession */
	private $userSession;
	/** @var IL10N */
	private $l10n;
	/** @var WebhookService */
	private $webhook;
	/** @var MailService */
	private $mail;

	public function __construct(
		IRequest $request,
		IUserSession $userSession,
		IL10N $l10n,
		WebhookService $webhook,
		MailService $mail
	) {
		parent::__construct(Application::APP_ID, $request);
		$this->userSession = $userSession;
		$this->l10n = $l10n;
		$this->webhook = $webhook;
		$this->mail = $mail;
	}

	/**
	 * @NoAdminRequired
	 * @CORS
	 * @NoCSRFRequired
	 * @return JSONResponse
	 */
	public function register(array $file, array $users, string $name, ?string $description = null, ?string $callback = null) {
		$user = $this->userSession->getUser();
		$data = [
			'file' => $file,
			'name' => $name,
			'users' => $users,
			'callback' => $callback,
			'description' => $description,
			'userManager' => $user
		];
		try {
			$this->webhook->validate($data);
			$return = $this->webhook->save($data);
			foreach ($return['users'] as $user) {
<<<<<<< HEAD
=======
				$this->mail->notifyUnsignedUser($user);
			}
			unset($return['users']);
		} catch (\Throwable $th) {
			return new JSONResponse(
				[
					'message' => $th->getMessage(),
				],
				Http::STATUS_UNPROCESSABLE_ENTITY
			);
		}
		return new JSONResponse(
			[
				'message' => $this->l10n->t('Success'),
				'data' => $return
			],
			Http::STATUS_OK
		);
	}

	/**
	 * @NoAdminRequired
	 * @CORS
	 * @NoCSRFRequired
	 * @return JSONResponse
	 */
	public function update(string $uuid, array $users, string $name, ?string $callback = null) {
		$user = $this->userSession->getUser();
		$data = [
			'uuid' => $uuid,
			'name' => $name,
			'users' => $users,
			'callback' => $callback,
			'userManager' => $user
		];
		try {
			$this->webhook->validateUserManager($data);
			$this->webhook->validateFileUuid($data);
			$this->webhook->validateUsers($data);
			$return = $this->webhook->save($data);
			foreach ($return['users'] as $user) {
>>>>>>> 1f931ec1
				$this->mail->notifyUnsignedUser($user);
			}
			unset($return['users']);
		} catch (\Throwable $th) {
			return new JSONResponse(
				[
					'message' => $th->getMessage(),
				],
				Http::STATUS_UNPROCESSABLE_ENTITY
			);
		}
		return new JSONResponse(
			[
				'message' => $this->l10n->t('Success'),
				'data' => $return
			],
			Http::STATUS_OK
		);
	}
}<|MERGE_RESOLUTION|>--- conflicted
+++ resolved
@@ -56,8 +56,6 @@
 			$this->webhook->validate($data);
 			$return = $this->webhook->save($data);
 			foreach ($return['users'] as $user) {
-<<<<<<< HEAD
-=======
 				$this->mail->notifyUnsignedUser($user);
 			}
 			unset($return['users']);
@@ -99,7 +97,6 @@
 			$this->webhook->validateUsers($data);
 			$return = $this->webhook->save($data);
 			foreach ($return['users'] as $user) {
->>>>>>> 1f931ec1
 				$this->mail->notifyUnsignedUser($user);
 			}
 			unset($return['users']);
