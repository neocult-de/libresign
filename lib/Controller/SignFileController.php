--- conflicted
+++ resolved
@@ -379,15 +379,11 @@
 			$this->validateHelper->fileCanBeSigned($libreSignFile);
 			$this->signFileService->requestCode($fileUser, $user);
 			$success = true;
-<<<<<<< HEAD
-			$message = $this->l10n->t('Code to sign requested file');
-=======
 			$message = $this->l10n->t('Code to sign requested');
 		} catch (SmsTransmissionException $e) {
 			$success = false;
 			$message = $this->l10n->t('Failed to send code.');
 			$statusCode = Http::STATUS_UNPROCESSABLE_ENTITY;
->>>>>>> 954f938c
 		} catch (\Throwable $th) {
 			$success = false;
 			$message = $th->getMessage();
