<?php

namespace OCA\Libresign\Controller;

use OC\Security\CSP\ContentSecurityPolicy;
use OCA\Libresign\AppInfo\Application;
use OCA\Libresign\Helper\JSConfigHelper;
use OCP\AppFramework\Controller;
use OCP\AppFramework\Http;
use OCP\AppFramework\Http\DataResponse;
use OCP\AppFramework\Http\FileDisplayResponse;
use OCP\AppFramework\Http\TemplateResponse;
use OCP\IConfig;
use OCP\IRequest;
use OCP\Util;

class PageController extends Controller {
	/** @var IConfig */
	private $config;
	/** @var JSConfigHelper */
	private $jsConfigHelper;
	private $userId;
	public function __construct(
		IRequest $request,
		IConfig $config,
		JSConfigHelper $jsConfigHelper,
		$userId
	) {
		parent::__construct(Application::APP_ID, $request);
		$this->config = $config;
		$this->jsConfigHelper = $jsConfigHelper;
		$this->userId = $userId;
	}

	/**
	 * @NoAdminRequired
	 * @NoCSRFRequired
	 *
	 * Render default template
	 */
	public function index() {
		Util::addScript(Application::APP_ID, 'libresign-main');

		$response = new TemplateResponse(Application::APP_ID, 'main');

		if ($this->config->getSystemValue('debug')) {
			$csp = new ContentSecurityPolicy();
			$csp->setInlineScriptAllowed(true);
			$response->setContentSecurityPolicy($csp);
		}

		return $response;
	}

	/**
	 * @NoAdminRequired
	 * @NoCSRFRequired
	 * @PublicPage
	 */
	public function sign($uuid) {
		Util::addScript(Application::APP_ID, 'libresign-external');
		$response = new TemplateResponse(Application::APP_ID, 'external', [], TemplateResponse::RENDER_AS_BASE);
<<<<<<< HEAD
		// $policy = new ContentSecurityPolicy();
		// $policy->addAllowedChildSrcDomain('*');
		// $policy->addAllowedFrameDomain('*');
		// $response->setContentSecurityPolicy($policy);
=======
>>>>>>> 4d09ff3f
		return $response;
	}

	/**
	 * @NoAdminRequired
	 * @NoCSRFRequired
	 * @PublicPage
	 */
	public function getPdf($uuid) {
		$config = $this->jsConfigHelper->getConfig('file');
		if (!isset($config['sign'])) {
			return new DataResponse([], Http::STATUS_NOT_FOUND);
		}
		$resp = new FileDisplayResponse($config['sign']['pdf']['file']);
		$resp->addHeader('Content-Type', 'application/pdf');
		return $resp;
	}
}<|MERGE_RESOLUTION|>--- conflicted
+++ resolved
@@ -60,13 +60,6 @@
 	public function sign($uuid) {
 		Util::addScript(Application::APP_ID, 'libresign-external');
 		$response = new TemplateResponse(Application::APP_ID, 'external', [], TemplateResponse::RENDER_AS_BASE);
-<<<<<<< HEAD
-		// $policy = new ContentSecurityPolicy();
-		// $policy->addAllowedChildSrcDomain('*');
-		// $policy->addAllowedFrameDomain('*');
-		// $response->setContentSecurityPolicy($policy);
-=======
->>>>>>> 4d09ff3f
 		return $response;
 	}
 
