--- conflicted
+++ resolved
@@ -18,10 +18,7 @@
 # Added
 - Added clickable link in the PDF footer
 - Manager signatures in profile
-<<<<<<< HEAD
-=======
 - Feature Display Controller
->>>>>>> ad84bdb8
 
 # Changed
 - PDF preview on mobile when signing
