--- conflicted
+++ resolved
@@ -31,11 +31,8 @@
 - Validate by LibreSign App
 - User profile
 - Filter files
-<<<<<<< HEAD
 - Resend sign invite email
-=======
 - Add qrcode to footer
->>>>>>> d90ed11a
 
 # Changed
 - Increment of coverage on backend code
