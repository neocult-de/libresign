--- conflicted
+++ resolved
@@ -23,18 +23,13 @@
 - Added integration with Approval app. Thanks to @eneiluj
 - Bump max Nextcloud version to 23
 - Endpoint to list LibreSign files
-<<<<<<< HEAD
 - Request Subscription by LibreSign App
 - Validate by LibreSign App 
-=======
-- Endpoint to attach files to LibreSign profile
-- Request sign by LibreSign App
-- Validate by LibreSign App
->>>>>>> cf5ad423
 - User profile
 - Endpoint to attach files to LibreSign profile
 - Request sign by LibreSign App
 - Validate by LibreSign App
+- User profile
 
 # Changed
 - Increment of coverage on backend code
