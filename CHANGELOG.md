# Changelog

All notable changes to this project will be documented in this file.

The format is based on [Keep a Changelog](https://keepachangelog.com/en/1.0.0/), and follows the requirements of the [Nextcloud Appstore Metadata specification](https://nextcloudappstore.readthedocs.io/en/latest/developer.html#changelog).

Types of changes:
- *Added* for new features.
- *Changed* for changes in existing functionality.
- *Deprecated* for soon-to-be removed features.
- *Removed* for now removed features.
- *Fixed* for any bug fixes.
- *Security* in case of vulnerabilities. 

<!-- changelog-linker -->
## 2.5.0 - Draft

# Added
- Added clickable link in the PDF footer
- Manager signatures in profile
- Feature Display Controller
- API: endpoints to add visible elements on PDF file

# Changed
- PDF preview on mobile when signing
- Only show request signing button if file not signed
- Associate signed file to LibreSign file
- API: return LibreSign UUID on sign methods
- Endpoint: /account/create/{uuid}, remove required of field signPassword
- FPDI replaced by TCPDF
<<<<<<< HEAD
- Reader PDF and Method to get document coordinates for insert signatures or initials. 
=======
- Bump jsignpdf from 1.6.5 to 2.0.0
- Add more specific log message when jar of jsignpdf not found

# Fixed
- Fixed: error on sign specific documents
- Add line break on footer to prevent hide signature url
>>>>>>> b389b06c

## 2.4.3 - 2021-07-14

# Changed
- Update translations
- API message changes, thanks to, thanks to @rakekniven and @Valdnet

## 2.4.2 - 2021-07-08

# Added
- List of documents
- User profile
- Filter files
- Add qrcode to footer
- Validate by LibreSign App
- Request sign by LibreSign App
- Resend sign invite email
- App config to configure JSignPDF
- Added integration with Approval app on README.md. Thanks to @eneiluj
- Endpoint to list LibreSign files
- Endpoint to attach files to LibreSign profile
- Endpoints to delete signer and file sign request
- One more step to turn possible replace CFSSL
- Test for validation of Swagger documentation
- GitHub action to add a changelog reminder
- View document on mobile before sign
- Markdown formatting for description
- Libresign button in file options in theh Files app
- Button to redirect to files to view the document
- Legal information on Validation screen, configure in Admin settings
- Validation page, validating by UUID and ID
- Button that takes you to the validation page on all `.signed` and `.signed` files
- Button to validate document in Sidebar into App on menu files.

# Changed
- Bump max Nextcloud version to 23
- Increment of coverage on backend code
- Bug fixes and refactorings resulting from increased coverage
- Use name of user on error message when email is empty
- Logo replaced by new logo
- It will only verify the password if nextcloud requests confirmation of the password by the OC.
- Check if has pfx
- After signing the document, it will update the app files
- Changed wizard to split user creation and pfx creation

# Removed
- Removed dsv folder
- Removed docs folder

# Fixed
- Rendering files tab in Nextcloud 20 and 21
- Invalid method name when validating if a file signature has already been requested
- Tests autoload
- Correction of loading class after clicking sign in application
- Add ellipsis to pdf file title
- Now it is possible to choose a file even if it is inside x folders
- Clear uuid field before returns
- Button to redirect to document validation page

## 2.3.0 - 2021-05-22

### Added and changed

- Allow devtools in the development [#250](https://github.com/LibreSign/libresign/pull/250) @vinicios-gomes
- Add has signature file check [#248](https://github.com/LibreSign/libresign/pull/248) @vitormattos
- Setup changelog in github actions [#246](https://github.com/LibreSign/libresign/pull/246) @vinicios-gomes
- l10n: Correct spelling [#244](https://github.com/LibreSign/libresign/pull/244) @Valdnet
- Validation by route using UUID [#243](https://github.com/LibreSign/libresign/pull/243) @vinicios-gomes
- Add Home [#241](https://github.com/LibreSign/libresign/pull/241) @vinicios-gomes
- Remove unused file [#238](https://github.com/LibreSign/libresign/pull/238) @vitormattos
- Signature password [#236](https://github.com/LibreSign/libresign/pull/236) @vitormattos
- l10n: Correct text strings [#235](https://github.com/LibreSign/libresign/pull/235) @Valdnet
- Validation date format [#234](https://github.com/LibreSign/libresign/pull/234) @raw-vitor
- Update swagger [#233](https://github.com/LibreSign/libresign/pull/233) @vitormattos
- Add validation to yarn.lock [#232](https://github.com/LibreSign/libresign/pull/232) @raw-vitor
- Coverage improvement [#240](https://github.com/LibreSign/libresign/pull/240) @vitormattos
- Coverage improvement [#239](https://github.com/LibreSign/libresign/pull/239) @vitormattos
- Coverage improvement [#237](https://github.com/LibreSign/libresign/pull/237) @vitormattos
- Coverage improvement [#231](https://github.com/LibreSign/libresign/pull/231) @vitormattos
- Coverage improvement [#228](https://github.com/LibreSign/libresign/pull/228) @vitormattos
- Coverage improvement [#226](https://github.com/LibreSign/libresign/pull/226) @vitormattos
- Signature password [#225](https://github.com/LibreSign/libresign/pull/225) @vitormattos
- Create CONTRIBUTING.md [#224](https://github.com/LibreSign/libresign/pull/224) @vitormattos
- Create CODE_OF_CONDUCT.md [#223](https://github.com/LibreSign/libresign/pull/223) @vitormattos
- Signature validate [#221](https://github.com/LibreSign/libresign/pull/221) @raw-vitor
- File tab [#216](https://github.com/LibreSign/libresign/pull/216) @vinicios-gomes
- Improvements in validate file_id [#215](https://github.com/LibreSign/libresign/pull/215) @vitormattos
- translate text [#214](https://github.com/LibreSign/libresign/pull/214) @vinicios-gomes
- Change property name [#213](https://github.com/LibreSign/libresign/pull/213) @vitormattos
- Sign using nodeid [#212](https://github.com/LibreSign/libresign/pull/212) @vitormattos
- LibreSign signature validation [#206](https://github.com/LibreSign/libresign/pull/206) @vitormattos
- default placeholder url  [#204](https://github.com/LibreSign/libresign/pull/204) @raw-vitor
- merge main in signature validate [#203](https://github.com/LibreSign/libresign/pull/203) @vinicios-gomes
- l10n: Add a dot and an ellipsis [#202](https://github.com/LibreSign/libresign/pull/202) @Valdnet
- Return status signed [#200](https://github.com/LibreSign/libresign/pull/200) @vitormattos
- Disable create account button when submitting form [#198](https://github.com/LibreSign/libresign/pull/198) @raw-vitor
- Only use validate page if is defined [#197](https://github.com/LibreSign/libresign/pull/197) @vitormattos
- Force email to lowercase [#196](https://github.com/LibreSign/libresign/pull/196) @vitormattos
- disable-btn [#194](https://github.com/LibreSign/libresign/pull/194) @raw-vitor
- translations [#193](https://github.com/LibreSign/libresign/pull/193) @vitormattos
- Validates a PDF. Triggers error if invalid. [#186](https://github.com/LibreSign/libresign/pull/186) @vitormattos
- url validation field [#183](https://github.com/LibreSign/libresign/pull/183) @raw-vitor
- Remove simplify changelog [#181](https://github.com/LibreSign/libresign/pull/181) @vitormattos
- Test matrix [#177](https://github.com/LibreSign/libresign/pull/177) @vitormattos
- Add app:check-code [#176](https://github.com/LibreSign/libresign/pull/176) @vitormattos
- Make info.xml compatible with xml schema [#175](https://github.com/LibreSign/libresign/pull/175) @vitormattos

### Bugfix

- Fix mistake in WebhookService::getFileUser() [#252](https://github.com/LibreSign/libresign/pull/252) @eneiluj
- Fix message in the home page app [#247](https://github.com/LibreSign/libresign/pull/247) @vinicios-gomes
- Fix extraneous-import error [#229](https://github.com/LibreSign/libresign/pull/229) @vinicios-gomes
- Bugfix generate password [#227](https://github.com/LibreSign/libresign/pull/227) @vitormattos
- Improvements and bugfix [#199](https://github.com/LibreSign/libresign/pull/199) @vitormattos
- Fix transifex setting [#190](https://github.com/LibreSign/libresign/pull/190) @vitormattos
- Fix get config [#187](https://github.com/LibreSign/libresign/pull/187) @vitormattos
- Fix property name [#185](https://github.com/LibreSign/libresign/pull/185) @vitormattos
- Bugfix: concatenate [#184](https://github.com/LibreSign/libresign/pull/184) @vitormattos
- Help to cs:fix when fail [#179](https://github.com/LibreSign/libresign/pull/179) @vitormattos
- Fix fatal error on run in cron [#174](https://github.com/LibreSign/libresign/pull/174) @vitormattos
- Prevent warning [#182](https://github.com/LibreSign/libresign/pull/182) @vitormattos

## 2.2.0 - 2021-04-12

### Changed

- l10n: Add an apostrophe [#134](https://github.com/LibreSign/libresign/pull/134) @Valdnet
- Move settings to specific menu [#164](https://github.com/LibreSign/libresign/pull/164) @vitormattos
- Add callback url in examble of documentation [#160](https://github.com/LibreSign/libresign/pull/160) @vitormattos
- l10n: Change case of letter [#145](https://github.com/LibreSign/libresign/pull/145) @Valdnet
- Update info.xml [#126](https://github.com/LibreSign/libresign/pull/126) @vitormattos
- Update info xml [#128](https://github.com/LibreSign/libresign/pull/128) @vitormattos
- Custom validation site [#129](https://github.com/LibreSign/libresign/pull/129) @vitormattos
- l10n: Change to singular [#132](https://github.com/LibreSign/libresign/pull/132) @Valdnet
- l10n: Correct text string for login [#133](https://github.com/LibreSign/libresign/pull/133) @Valdnet
- l10n: Change to uppercase [#135](https://github.com/LibreSign/libresign/pull/135) @Valdnet
- Change text [#136](https://github.com/LibreSign/libresign/pull/136) @vitormattos
- l10n: Change order [#139](https://github.com/LibreSign/libresign/pull/139) @Valdnet
- l10n: Shorten message [#141](https://github.com/LibreSign/libresign/pull/141) @Valdnet
- l10n: Replace with adjective [#142](https://github.com/LibreSign/libresign/pull/142) @Valdnet
- l10n: Change to uppercase URI [#143](https://github.com/LibreSign/libresign/pull/143) @Valdnet
- Replace collection by list [#147](https://github.com/LibreSign/libresign/pull/147) @vitormattos
- Make validate endpoint public [#163](https://github.com/LibreSign/libresign/pull/163) @vitormattos
- l10n: Change message [#144] [#148](https://github.com/LibreSign/libresign/pull/148) @Valdnet
- l10n: Change error message of file [#150](https://github.com/LibreSign/libresign/pull/150) @Valdnet
- Api documentation [#152](https://github.com/LibreSign/libresign/pull/152) @vitormattos
- Improvement in text [#157](https://github.com/LibreSign/libresign/pull/157) @vitormattos
- Validate by UUID [#161](https://github.com/LibreSign/libresign/pull/161) @vitormattos
- bump setup php [#162](https://github.com/LibreSign/libresign/pull/162) @vitormattos
- Create user design color [#98](https://github.com/LibreSign/libresign/pull/98) @raw-vitor

### Fixed

- Change var name and fix translation [#149](https://github.com/LibreSign/libresign/pull/149) @vitormattos
- Fix definition [#151](https://github.com/LibreSign/libresign/pull/151) @vitormattos
- Fix text [#153](https://github.com/LibreSign/libresign/pull/153) @vitormattos
- Fix text [#154](https://github.com/LibreSign/libresign/pull/154) @vitormattos
- Fix text [#155](https://github.com/LibreSign/libresign/pull/155) @vitormattos
- Fix text [#156](https://github.com/LibreSign/libresign/pull/156) @vitormattos

## 2.1.2 - 2021-03-21

### Changed

- Changelog [#125](https://github.com/LibreSign/libresign/pull/125) @vitormattos
- Bump release [#117](https://github.com/LibreSign/libresign/pull/117) @vitormattos
- Backend translations [#116](https://github.com/LibreSign/libresign/pull/116) @vitormattos
- Review frontend translations [#115](https://github.com/LibreSign/libresign/pull/115) @vitormattos
- Only include line if necessary [#124](https://github.com/LibreSign/libresign/pull/124) @vitormattos
- Instructions to create cfssl folder [#123](https://github.com/LibreSign/libresign/pull/123) @vitormattos
- Update README.md [#122](https://github.com/LibreSign/libresign/pull/122) @vitormattos

### Fixed

- Fix transifex config [#119](https://github.com/LibreSign/libresign/pull/119) @vitormattos
- Fix langmap config [#118](https://github.com/LibreSign/libresign/pull/118) @MorrisJobke

## 2.0.5 - 2021-03-11

- Changelog [#114](https://github.com/LibreSign/libresign/pull/114) @vitormattos
- Add health check [#113](https://github.com/LibreSign/libresign/pull/113) @vitormattos
- Remove unused var [#111](https://github.com/LibreSign/libresign/pull/111) @vitormattos
- Catch error [#112](https://github.com/LibreSign/libresign/pull/112) @vitormattos
- Rename property [#110](https://github.com/LibreSign/libresign/pull/110) @vitormattos
- Add route me [#109](https://github.com/LibreSign/libresign/pull/109) @vitormattos
- Bump version [#108](https://github.com/LibreSign/libresign/pull/108) @vitormattos
- Bump packages [#107](https://github.com/LibreSign/libresign/pull/107) @vitormattos
- Update changelog [#103](https://github.com/LibreSign/libresign/pull/103) @vitormattos

## 2.0.4 - 2021-03-09

### Changed

- Add category [#106](https://github.com/LibreSign/libresign/pull/106) @vitormattos
- Fix app name, description and summary [#105](https://github.com/LibreSign/libresign/pull/105) @vitormattos

## 2.0.1 - 2021-03-08
- Makefile and change dependency repository [#102](https://github.com/LibreSign/libresign/pull/102) @vitormattos
- Clean package.json [#101](https://github.com/LibreSign/libresign/pull/101) @vitormattos

### Changed

- Feature publish app [#100](https://github.com/LibreSign/libresign/pull/100) @vitormattos
- Fix package size [#99](https://github.com/LibreSign/libresign/pull/99) @vitormattos
- Add automate generate changelog [#97](https://github.com/LibreSign/libresign/pull/97) @vitormattos
- Changelog workflow [#96](https://github.com/LibreSign/libresign/pull/96) @vitormattos
- Changelog workflow [#95](https://github.com/LibreSign/libresign/pull/95) @vitormattos
- External route [#22](https://github.com/LibreSign/libresign/pull/22) @vinicios-gomes

## 2.0.0 - 2021-02-25

### Added

- Add CSP [#91](https://github.com/LibreSign/libresign/pull/91) @vitormattos
- Inserting data in the store [#90](https://github.com/LibreSign/libresign/pull/90) @vinicios-gomes
- Send mail when change sign request [#89](https://github.com/LibreSign/libresign/pull/89) @vitormattos
- Feature update improvements [#86](https://github.com/LibreSign/libresign/pull/86) @vitormattos
- Route to get PDF [#85](https://github.com/LibreSign/libresign/pull/85) @vitormattos
- Redux Struture for persistence of data [#83](https://github.com/LibreSign/libresign/pull/83) @vinicios-gomes
- Validate user [#82](https://github.com/LibreSign/libresign/pull/82) @vitormattos
- Cancel sign notification [#81](https://github.com/LibreSign/libresign/pull/81) @vitormattos
- Delete sign request [#80](https://github.com/LibreSign/libresign/pull/80) @vitormattos
- Success default page [#79](https://github.com/LibreSign/libresign/pull/79) @vinicios-gomes
- Show error when user already signed the file [#77](https://github.com/LibreSign/libresign/pull/77) @vitormattos
- error handler [#76](https://github.com/LibreSign/libresign/pull/76) @vitormattos
- patch sign request and move description to relation beetwen user and file [#74](https://github.com/LibreSign/libresign/pull/74) @vitormattos
- Now it is possible to view the pdf [#69](https://github.com/LibreSign/libresign/pull/69) @vinicios-gomes
- Disable button if sign sucess, show toast error if has error message [#68](https://github.com/LibreSign/libresign/pull/68) @vinicios-gomes
- Translated texts and change in the error toast message. [#67](https://github.com/LibreSign/libresign/pull/67) @vinicios-gomes
- Improvement on error handling [#66](https://github.com/LibreSign/libresign/pull/66) @vitormattos
- Pass error message through route props [#62](https://github.com/LibreSign/libresign/pull/62) @vinicios-gomes
- Bump max nextloud version [#59](https://github.com/LibreSign/libresign/pull/59) @vitormattos
- Documentation [#57](https://github.com/LibreSign/libresign/pull/57) @vitormattos
- Feature notify callback [#56](https://github.com/LibreSign/libresign/pull/56) @vitormattos
- Feature add footer [#55](https://github.com/LibreSign/libresign/pull/55) @vitormattos
- Test libraries [#54](https://github.com/LibreSign/libresign/pull/54) @vinicios-gomes
- Route sign document [#51](https://github.com/LibreSign/libresign/pull/51) @vinicios-gomes
- Interaction with the api [#50](https://github.com/LibreSign/libresign/pull/50) @vinicios-gomes
- Rename field [#48](https://github.com/LibreSign/libresign/pull/48) @vitormattos
- Ident [#47](https://github.com/LibreSign/libresign/pull/47) @vitormattos
- Refactor rename field [#45](https://github.com/LibreSign/libresign/pull/45) @vitormattos
- Feature sign using uuuid [#41](https://github.com/LibreSign/libresign/pull/41) @vitormattos
- Return data to sign after create user [#40](https://github.com/LibreSign/libresign/pull/40) @vitormattos
- Feature account create [#39](https://github.com/LibreSign/libresign/pull/39) @vitormattos
- Feature send email [#35](https://github.com/LibreSign/libresign/pull/35) @vitormattos
- External route create user [#33](https://github.com/LibreSign/libresign/pull/33) @raw-vitor
- Webhook config front [#32](https://github.com/LibreSign/libresign/pull/32) @vinicios-gomes
- Feature add webhook [#30](https://github.com/LibreSign/libresign/pull/30) @vitormattos
- Translate [#28](https://github.com/LibreSign/libresign/pull/28) @vinicios-gomes
- External route [#27](https://github.com/LibreSign/libresign/pull/27) @vitormattos
- Mock config [#23](https://github.com/LibreSign/libresign/pull/23) @vitormattos
- Secutiry Policy for acessing data on an external route. [#21](https://github.com/LibreSign/libresign/pull/21) @vinicios-gomes
- Add badge and ajust position of itens in composer.json [#20](https://github.com/LibreSign/libresign/pull/20) @vitormattos
- Refactor bump package [#19](https://github.com/LibreSign/libresign/pull/19) @vitormattos
- Add php-cs check [#18](https://github.com/LibreSign/libresign/pull/18) @vitormattos
- GitHub actions [#17](https://github.com/LibreSign/libresign/pull/17) @vitormattos
- Change to jsignpdf without java [#16](https://github.com/LibreSign/libresign/pull/16) @vitormattos
- Add blank page [#15](https://github.com/LibreSign/libresign/pull/15) @vitormattos
- php_cs [#13](https://github.com/LibreSign/libresign/pull/13) @vitormattos
- Refactor [#11](https://github.com/LibreSign/libresign/pull/11) @vitormattos

### Fixed

- Fix Did not access the subscription page after creating the user and … [#92](https://github.com/LibreSign/libresign/pull/92) @vinicios-gomes
- Fix widthh description [#88](https://github.com/LibreSign/libresign/pull/88) @vinicios-gomes
- fix validate user [#84](https://github.com/LibreSign/libresign/pull/84) @vitormattos
- Fix invalid route [#63](https://github.com/LibreSign/libresign/pull/63) @vitormattos
- Fix much bugs [#49](https://github.com/LibreSign/libresign/pull/49) @vitormattos
- Fix admin permissions in routes. [#14](https://github.com/LibreSign/libresign/pull/14) @vitormattos<|MERGE_RESOLUTION|>--- conflicted
+++ resolved
@@ -28,16 +28,12 @@
 - API: return LibreSign UUID on sign methods
 - Endpoint: /account/create/{uuid}, remove required of field signPassword
 - FPDI replaced by TCPDF
-<<<<<<< HEAD
-- Reader PDF and Method to get document coordinates for insert signatures or initials. 
-=======
 - Bump jsignpdf from 1.6.5 to 2.0.0
 - Add more specific log message when jar of jsignpdf not found
 
 # Fixed
 - Fixed: error on sign specific documents
 - Add line break on footer to prevent hide signature url
->>>>>>> b389b06c
 
 ## 2.4.3 - 2021-07-14
 
