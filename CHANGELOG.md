--- conflicted
+++ resolved
@@ -31,12 +31,9 @@
 - Validate by LibreSign App
 - User profile
 - Filter files
-<<<<<<< HEAD
 - App config to configure JSignPDF
-=======
 - Resend sign invite email
 - Add qrcode to footer
->>>>>>> 3f390e97
 
 # Changed
 - Increment of coverage on backend code
