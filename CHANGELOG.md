# Changelog

All notable changes to this project will be documented in this file.

The format is based on [Keep a Changelog](https://keepachangelog.com/en/1.0.0/), and follows the requirements of the [Nextcloud Appstore Metadata specification](https://nextcloudappstore.readthedocs.io/en/latest/developer.html#changelog).

Types of changes:
- *Added* for new features.
- *Changed* for changes in existing functionality.
- *Deprecated* for soon-to-be removed features.
- *Removed* for now removed features.
- *Fixed* for any bug fixes.
- *Security* in case of vulnerabilities. 

<!-- changelog-linker -->
## Draft - 2021-07-31

# Added
- Added clickable link in the PDF footer

# Changed
- PDF preview on mobile when signing
- Only show request signing button if file not signed
- Associate signed file to LibreSign file
- API: return LibreSign UUID on sign methods
- Endpoint: /account/create/{uuid}, remove required of field signPassword

## 2.4.3 - 2021-07-14

# Changed
- Update translations
- API message changes, thanks to, thanks to @rakekniven and @Valdnet

## 2.4.2 - 2021-07-08

# Added
- List of documents
- User profile
- Filter files
- Add qrcode to footer
- Validate by LibreSign App
- Request sign by LibreSign App
- Resend sign invite email
- App config to configure JSignPDF
- Added integration with Approval app on README.md. Thanks to @eneiluj
- Endpoint to list LibreSign files
- Endpoint to attach files to LibreSign profile
- Endpoints to delete signer and file sign request
- One more step to turn possible replace CFSSL
- Test for validation of Swagger documentation
- GitHub action to add a changelog reminder
- View document on mobile before sign
- Markdown formatting for description
<<<<<<< HEAD
- Libresign button in file options in theh Files app
=======
- Button to redirect to files to view the document
- Legal information on Validation screen, configure in Admin settings
- Validation page, validating by UUID and ID
- Button that takes you to the validation page on all `.signed` and `.signed` files
>>>>>>> 5acd3460

# Changed
- Bump max Nextcloud version to 23
- Increment of coverage on backend code
- Bug fixes and refactorings resulting from increased coverage
- Use name of user on error message when email is empty
- Logo replaced by new logo
- It will only verify the password if nextcloud requests confirmation of the password by the OC.
- Check if has pfx
- After signing the document, it will update the app files
- Changed wizard to split user creation and pfx creation

# Removed
- Removed dsv folder
- Removed docs folder

# Fixed
- Rendering files tab in Nextcloud 20 and 21
- Invalid method name when validating if a file signature has already been requested
- Tests autoload
- Correction of loading class after clicking sign in application
- Add ellipsis to pdf file title
- Now it is possible to choose a file even if it is inside x folders
- Clear uuid field before returns
- Button to redirect to document validation page

## 2.3.0 - 2021-05-22

### Added and changed

- Allow devtools in the development [#250](https://github.com/LibreSign/libresign/pull/250) @vinicios-gomes
- Add has signature file check [#248](https://github.com/LibreSign/libresign/pull/248) @vitormattos
- Setup changelog in github actions [#246](https://github.com/LibreSign/libresign/pull/246) @vinicios-gomes
- l10n: Correct spelling [#244](https://github.com/LibreSign/libresign/pull/244) @Valdnet
- Validation by route using UUID [#243](https://github.com/LibreSign/libresign/pull/243) @vinicios-gomes
- Add Home [#241](https://github.com/LibreSign/libresign/pull/241) @vinicios-gomes
- Remove unused file [#238](https://github.com/LibreSign/libresign/pull/238) @vitormattos
- Signature password [#236](https://github.com/LibreSign/libresign/pull/236) @vitormattos
- l10n: Correct text strings [#235](https://github.com/LibreSign/libresign/pull/235) @Valdnet
- Validation date format [#234](https://github.com/LibreSign/libresign/pull/234) @raw-vitor
- Update swagger [#233](https://github.com/LibreSign/libresign/pull/233) @vitormattos
- Add validation to yarn.lock [#232](https://github.com/LibreSign/libresign/pull/232) @raw-vitor
- Coverage improvement [#240](https://github.com/LibreSign/libresign/pull/240) @vitormattos
- Coverage improvement [#239](https://github.com/LibreSign/libresign/pull/239) @vitormattos
- Coverage improvement [#237](https://github.com/LibreSign/libresign/pull/237) @vitormattos
- Coverage improvement [#231](https://github.com/LibreSign/libresign/pull/231) @vitormattos
- Coverage improvement [#228](https://github.com/LibreSign/libresign/pull/228) @vitormattos
- Coverage improvement [#226](https://github.com/LibreSign/libresign/pull/226) @vitormattos
- Signature password [#225](https://github.com/LibreSign/libresign/pull/225) @vitormattos
- Create CONTRIBUTING.md [#224](https://github.com/LibreSign/libresign/pull/224) @vitormattos
- Create CODE_OF_CONDUCT.md [#223](https://github.com/LibreSign/libresign/pull/223) @vitormattos
- Signature validate [#221](https://github.com/LibreSign/libresign/pull/221) @raw-vitor
- File tab [#216](https://github.com/LibreSign/libresign/pull/216) @vinicios-gomes
- Improvements in validate file_id [#215](https://github.com/LibreSign/libresign/pull/215) @vitormattos
- translate text [#214](https://github.com/LibreSign/libresign/pull/214) @vinicios-gomes
- Change property name [#213](https://github.com/LibreSign/libresign/pull/213) @vitormattos
- Sign using nodeid [#212](https://github.com/LibreSign/libresign/pull/212) @vitormattos
- LibreSign signature validation [#206](https://github.com/LibreSign/libresign/pull/206) @vitormattos
- default placeholder url  [#204](https://github.com/LibreSign/libresign/pull/204) @raw-vitor
- merge main in signature validate [#203](https://github.com/LibreSign/libresign/pull/203) @vinicios-gomes
- l10n: Add a dot and an ellipsis [#202](https://github.com/LibreSign/libresign/pull/202) @Valdnet
- Return status signed [#200](https://github.com/LibreSign/libresign/pull/200) @vitormattos
- Disable create account button when submitting form [#198](https://github.com/LibreSign/libresign/pull/198) @raw-vitor
- Only use validate page if is defined [#197](https://github.com/LibreSign/libresign/pull/197) @vitormattos
- Force email to lowercase [#196](https://github.com/LibreSign/libresign/pull/196) @vitormattos
- disable-btn [#194](https://github.com/LibreSign/libresign/pull/194) @raw-vitor
- translations [#193](https://github.com/LibreSign/libresign/pull/193) @vitormattos
- Validates a PDF. Triggers error if invalid. [#186](https://github.com/LibreSign/libresign/pull/186) @vitormattos
- url validation field [#183](https://github.com/LibreSign/libresign/pull/183) @raw-vitor
- Remove simplify changelog [#181](https://github.com/LibreSign/libresign/pull/181) @vitormattos
- Test matrix [#177](https://github.com/LibreSign/libresign/pull/177) @vitormattos
- Add app:check-code [#176](https://github.com/LibreSign/libresign/pull/176) @vitormattos
- Make info.xml compatible with xml schema [#175](https://github.com/LibreSign/libresign/pull/175) @vitormattos

### Bugfix

- Fix mistake in WebhookService::getFileUser() [#252](https://github.com/LibreSign/libresign/pull/252) @eneiluj
- Fix message in the home page app [#247](https://github.com/LibreSign/libresign/pull/247) @vinicios-gomes
- Fix extraneous-import error [#229](https://github.com/LibreSign/libresign/pull/229) @vinicios-gomes
- Bugfix generate password [#227](https://github.com/LibreSign/libresign/pull/227) @vitormattos
- Improvements and bugfix [#199](https://github.com/LibreSign/libresign/pull/199) @vitormattos
- Fix transifex setting [#190](https://github.com/LibreSign/libresign/pull/190) @vitormattos
- Fix get config [#187](https://github.com/LibreSign/libresign/pull/187) @vitormattos
- Fix property name [#185](https://github.com/LibreSign/libresign/pull/185) @vitormattos
- Bugfix: concatenate [#184](https://github.com/LibreSign/libresign/pull/184) @vitormattos
- Help to cs:fix when fail [#179](https://github.com/LibreSign/libresign/pull/179) @vitormattos
- Fix fatal error on run in cron [#174](https://github.com/LibreSign/libresign/pull/174) @vitormattos
- Prevent warning [#182](https://github.com/LibreSign/libresign/pull/182) @vitormattos

## 2.2.0 - 2021-04-12

### Changed

- l10n: Add an apostrophe [#134](https://github.com/LibreSign/libresign/pull/134) @Valdnet
- Move settings to specific menu [#164](https://github.com/LibreSign/libresign/pull/164) @vitormattos
- Add callback url in examble of documentation [#160](https://github.com/LibreSign/libresign/pull/160) @vitormattos
- l10n: Change case of letter [#145](https://github.com/LibreSign/libresign/pull/145) @Valdnet
- Update info.xml [#126](https://github.com/LibreSign/libresign/pull/126) @vitormattos
- Update info xml [#128](https://github.com/LibreSign/libresign/pull/128) @vitormattos
- Custom validation site [#129](https://github.com/LibreSign/libresign/pull/129) @vitormattos
- l10n: Change to singular [#132](https://github.com/LibreSign/libresign/pull/132) @Valdnet
- l10n: Correct text string for login [#133](https://github.com/LibreSign/libresign/pull/133) @Valdnet
- l10n: Change to uppercase [#135](https://github.com/LibreSign/libresign/pull/135) @Valdnet
- Change text [#136](https://github.com/LibreSign/libresign/pull/136) @vitormattos
- l10n: Change order [#139](https://github.com/LibreSign/libresign/pull/139) @Valdnet
- l10n: Shorten message [#141](https://github.com/LibreSign/libresign/pull/141) @Valdnet
- l10n: Replace with adjective [#142](https://github.com/LibreSign/libresign/pull/142) @Valdnet
- l10n: Change to uppercase URI [#143](https://github.com/LibreSign/libresign/pull/143) @Valdnet
- Replace collection by list [#147](https://github.com/LibreSign/libresign/pull/147) @vitormattos
- Make validate endpoint public [#163](https://github.com/LibreSign/libresign/pull/163) @vitormattos
- l10n: Change message [#144] [#148](https://github.com/LibreSign/libresign/pull/148) @Valdnet
- l10n: Change error message of file [#150](https://github.com/LibreSign/libresign/pull/150) @Valdnet
- Api documentation [#152](https://github.com/LibreSign/libresign/pull/152) @vitormattos
- Improvement in text [#157](https://github.com/LibreSign/libresign/pull/157) @vitormattos
- Validate by UUID [#161](https://github.com/LibreSign/libresign/pull/161) @vitormattos
- bump setup php [#162](https://github.com/LibreSign/libresign/pull/162) @vitormattos
- Create user design color [#98](https://github.com/LibreSign/libresign/pull/98) @raw-vitor

### Fixed

- Change var name and fix translation [#149](https://github.com/LibreSign/libresign/pull/149) @vitormattos
- Fix definition [#151](https://github.com/LibreSign/libresign/pull/151) @vitormattos
- Fix text [#153](https://github.com/LibreSign/libresign/pull/153) @vitormattos
- Fix text [#154](https://github.com/LibreSign/libresign/pull/154) @vitormattos
- Fix text [#155](https://github.com/LibreSign/libresign/pull/155) @vitormattos
- Fix text [#156](https://github.com/LibreSign/libresign/pull/156) @vitormattos

## 2.1.2 - 2021-03-21

### Changed

- Changelog [#125](https://github.com/LibreSign/libresign/pull/125) @vitormattos
- Bump release [#117](https://github.com/LibreSign/libresign/pull/117) @vitormattos
- Backend translations [#116](https://github.com/LibreSign/libresign/pull/116) @vitormattos
- Review frontend translations [#115](https://github.com/LibreSign/libresign/pull/115) @vitormattos
- Only include line if necessary [#124](https://github.com/LibreSign/libresign/pull/124) @vitormattos
- Instructions to create cfssl folder [#123](https://github.com/LibreSign/libresign/pull/123) @vitormattos
- Update README.md [#122](https://github.com/LibreSign/libresign/pull/122) @vitormattos

### Fixed

- Fix transifex config [#119](https://github.com/LibreSign/libresign/pull/119) @vitormattos
- Fix langmap config [#118](https://github.com/LibreSign/libresign/pull/118) @MorrisJobke

## 2.0.5 - 2021-03-11

- Changelog [#114](https://github.com/LibreSign/libresign/pull/114) @vitormattos
- Add health check [#113](https://github.com/LibreSign/libresign/pull/113) @vitormattos
- Remove unused var [#111](https://github.com/LibreSign/libresign/pull/111) @vitormattos
- Catch error [#112](https://github.com/LibreSign/libresign/pull/112) @vitormattos
- Rename property [#110](https://github.com/LibreSign/libresign/pull/110) @vitormattos
- Add route me [#109](https://github.com/LibreSign/libresign/pull/109) @vitormattos
- Bump version [#108](https://github.com/LibreSign/libresign/pull/108) @vitormattos
- Bump packages [#107](https://github.com/LibreSign/libresign/pull/107) @vitormattos
- Update changelog [#103](https://github.com/LibreSign/libresign/pull/103) @vitormattos

## 2.0.4 - 2021-03-09

### Changed

- Add category [#106](https://github.com/LibreSign/libresign/pull/106) @vitormattos
- Fix app name, description and summary [#105](https://github.com/LibreSign/libresign/pull/105) @vitormattos

## 2.0.1 - 2021-03-08
- Makefile and change dependency repository [#102](https://github.com/LibreSign/libresign/pull/102) @vitormattos
- Clean package.json [#101](https://github.com/LibreSign/libresign/pull/101) @vitormattos

### Changed

- Feature publish app [#100](https://github.com/LibreSign/libresign/pull/100) @vitormattos
- Fix package size [#99](https://github.com/LibreSign/libresign/pull/99) @vitormattos
- Add automate generate changelog [#97](https://github.com/LibreSign/libresign/pull/97) @vitormattos
- Changelog workflow [#96](https://github.com/LibreSign/libresign/pull/96) @vitormattos
- Changelog workflow [#95](https://github.com/LibreSign/libresign/pull/95) @vitormattos
- External route [#22](https://github.com/LibreSign/libresign/pull/22) @vinicios-gomes

## 2.0.0 - 2021-02-25

### Added

- Add CSP [#91](https://github.com/LibreSign/libresign/pull/91) @vitormattos
- Inserting data in the store [#90](https://github.com/LibreSign/libresign/pull/90) @vinicios-gomes
- Send mail when change sign request [#89](https://github.com/LibreSign/libresign/pull/89) @vitormattos
- Feature update improvements [#86](https://github.com/LibreSign/libresign/pull/86) @vitormattos
- Route to get PDF [#85](https://github.com/LibreSign/libresign/pull/85) @vitormattos
- Redux Struture for persistence of data [#83](https://github.com/LibreSign/libresign/pull/83) @vinicios-gomes
- Validate user [#82](https://github.com/LibreSign/libresign/pull/82) @vitormattos
- Cancel sign notification [#81](https://github.com/LibreSign/libresign/pull/81) @vitormattos
- Delete sign request [#80](https://github.com/LibreSign/libresign/pull/80) @vitormattos
- Success default page [#79](https://github.com/LibreSign/libresign/pull/79) @vinicios-gomes
- Show error when user already signed the file [#77](https://github.com/LibreSign/libresign/pull/77) @vitormattos
- error handler [#76](https://github.com/LibreSign/libresign/pull/76) @vitormattos
- patch sign request and move description to relation beetwen user and file [#74](https://github.com/LibreSign/libresign/pull/74) @vitormattos
- Now it is possible to view the pdf [#69](https://github.com/LibreSign/libresign/pull/69) @vinicios-gomes
- Disable button if sign sucess, show toast error if has error message [#68](https://github.com/LibreSign/libresign/pull/68) @vinicios-gomes
- Translated texts and change in the error toast message. [#67](https://github.com/LibreSign/libresign/pull/67) @vinicios-gomes
- Improvement on error handling [#66](https://github.com/LibreSign/libresign/pull/66) @vitormattos
- Pass error message through route props [#62](https://github.com/LibreSign/libresign/pull/62) @vinicios-gomes
- Bump max nextloud version [#59](https://github.com/LibreSign/libresign/pull/59) @vitormattos
- Documentation [#57](https://github.com/LibreSign/libresign/pull/57) @vitormattos
- Feature notify callback [#56](https://github.com/LibreSign/libresign/pull/56) @vitormattos
- Feature add footer [#55](https://github.com/LibreSign/libresign/pull/55) @vitormattos
- Test libraries [#54](https://github.com/LibreSign/libresign/pull/54) @vinicios-gomes
- Route sign document [#51](https://github.com/LibreSign/libresign/pull/51) @vinicios-gomes
- Interaction with the api [#50](https://github.com/LibreSign/libresign/pull/50) @vinicios-gomes
- Rename field [#48](https://github.com/LibreSign/libresign/pull/48) @vitormattos
- Ident [#47](https://github.com/LibreSign/libresign/pull/47) @vitormattos
- Refactor rename field [#45](https://github.com/LibreSign/libresign/pull/45) @vitormattos
- Feature sign using uuuid [#41](https://github.com/LibreSign/libresign/pull/41) @vitormattos
- Return data to sign after create user [#40](https://github.com/LibreSign/libresign/pull/40) @vitormattos
- Feature account create [#39](https://github.com/LibreSign/libresign/pull/39) @vitormattos
- Feature send email [#35](https://github.com/LibreSign/libresign/pull/35) @vitormattos
- External route create user [#33](https://github.com/LibreSign/libresign/pull/33) @raw-vitor
- Webhook config front [#32](https://github.com/LibreSign/libresign/pull/32) @vinicios-gomes
- Feature add webhook [#30](https://github.com/LibreSign/libresign/pull/30) @vitormattos
- Translate [#28](https://github.com/LibreSign/libresign/pull/28) @vinicios-gomes
- External route [#27](https://github.com/LibreSign/libresign/pull/27) @vitormattos
- Mock config [#23](https://github.com/LibreSign/libresign/pull/23) @vitormattos
- Secutiry Policy for acessing data on an external route. [#21](https://github.com/LibreSign/libresign/pull/21) @vinicios-gomes
- Add badge and ajust position of itens in composer.json [#20](https://github.com/LibreSign/libresign/pull/20) @vitormattos
- Refactor bump package [#19](https://github.com/LibreSign/libresign/pull/19) @vitormattos
- Add php-cs check [#18](https://github.com/LibreSign/libresign/pull/18) @vitormattos
- GitHub actions [#17](https://github.com/LibreSign/libresign/pull/17) @vitormattos
- Change to jsignpdf without java [#16](https://github.com/LibreSign/libresign/pull/16) @vitormattos
- Add blank page [#15](https://github.com/LibreSign/libresign/pull/15) @vitormattos
- php_cs [#13](https://github.com/LibreSign/libresign/pull/13) @vitormattos
- Refactor [#11](https://github.com/LibreSign/libresign/pull/11) @vitormattos

### Fixed

- Fix Did not access the subscription page after creating the user and … [#92](https://github.com/LibreSign/libresign/pull/92) @vinicios-gomes
- Fix widthh description [#88](https://github.com/LibreSign/libresign/pull/88) @vinicios-gomes
- fix validate user [#84](https://github.com/LibreSign/libresign/pull/84) @vitormattos
- Fix invalid route [#63](https://github.com/LibreSign/libresign/pull/63) @vitormattos
- Fix much bugs [#49](https://github.com/LibreSign/libresign/pull/49) @vitormattos
- Fix admin permissions in routes. [#14](https://github.com/LibreSign/libresign/pull/14) @vitormattos<|MERGE_RESOLUTION|>--- conflicted
+++ resolved
@@ -51,14 +51,11 @@
 - GitHub action to add a changelog reminder
 - View document on mobile before sign
 - Markdown formatting for description
-<<<<<<< HEAD
 - Libresign button in file options in theh Files app
-=======
 - Button to redirect to files to view the document
 - Legal information on Validation screen, configure in Admin settings
 - Validation page, validating by UUID and ID
 - Button that takes you to the validation page on all `.signed` and `.signed` files
->>>>>>> 5acd3460
 
 # Changed
 - Bump max Nextcloud version to 23
