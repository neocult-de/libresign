# Changelog

All notable changes to this project will be documented in this file.

The format is based on [Keep a Changelog](https://keepachangelog.com/en/1.0.0/), and follows the requirements of the [Nextcloud Appstore Metadata specification](https://nextcloudappstore.readthedocs.io/en/latest/developer.html#changelog).

Types of changes:
- *Added* for new features.
- *Changed* for changes in existing functionality.
- *Deprecated* for soon-to-be removed features.
- *Removed* for now removed features.
- *Fixed* for any bug fixes.
- *Security* in case of vulnerabilities. 

<!-- changelog-linker -->

## Draft

# Added
- GitHub action to add a changelog reminder
- List of documents
- Test for validation of Swagger documentation
- Added integration with Approval app. Thanks to @eneiluj
- Endpoint to list LibreSign files
<<<<<<< HEAD
- Request Subscription by LibreSign App
=======
- Validate by app libresign 
>>>>>>> bf8d9138

# Changed
- Increment of coverage on backend code
- Bug fixes and refactorings resulting from increased coverage
- Use name of user on error message when email is empty
- Logo replaced by new logo

# Removed
- Removed dsv folder
- Removed docs folder

# Fixed
- Rendering files tab in Nextcloud 20 and 21
- Invalid method name when validating if a file signature has already been requested
- Tests autoload
- Correction of loading class after clicking sign in application
- Add ellipsis to pdf file title

## 2.3.0 - 2021-05-22

### Added and changed

- Allow devtools in the development [#250](https://github.com/LibreSign/libresign/pull/250) @vinicios-gomes
- Add has signature file check [#248](https://github.com/LibreSign/libresign/pull/248) @vitormattos
- Setup changelog in github actions [#246](https://github.com/LibreSign/libresign/pull/246) @vinicios-gomes
- l10n: Correct spelling [#244](https://github.com/LibreSign/libresign/pull/244) @Valdnet
- Validation by route using UUID [#243](https://github.com/LibreSign/libresign/pull/243) @vinicios-gomes
- Add Home [#241](https://github.com/LibreSign/libresign/pull/241) @vinicios-gomes
- Remove unused file [#238](https://github.com/LibreSign/libresign/pull/238) @vitormattos
- Signature password [#236](https://github.com/LibreSign/libresign/pull/236) @vitormattos
- l10n: Correct text strings [#235](https://github.com/LibreSign/libresign/pull/235) @Valdnet
- Validation date format [#234](https://github.com/LibreSign/libresign/pull/234) @raw-vitor
- Update swagger [#233](https://github.com/LibreSign/libresign/pull/233) @vitormattos
- Add validation to yarn.lock [#232](https://github.com/LibreSign/libresign/pull/232) @raw-vitor
- Coverage improvement [#240](https://github.com/LibreSign/libresign/pull/240) @vitormattos
- Coverage improvement [#239](https://github.com/LibreSign/libresign/pull/239) @vitormattos
- Coverage improvement [#237](https://github.com/LibreSign/libresign/pull/237) @vitormattos
- Coverage improvement [#231](https://github.com/LibreSign/libresign/pull/231) @vitormattos
- Coverage improvement [#228](https://github.com/LibreSign/libresign/pull/228) @vitormattos
- Coverage improvement [#226](https://github.com/LibreSign/libresign/pull/226) @vitormattos
- Signature password [#225](https://github.com/LibreSign/libresign/pull/225) @vitormattos
- Create CONTRIBUTING.md [#224](https://github.com/LibreSign/libresign/pull/224) @vitormattos
- Create CODE_OF_CONDUCT.md [#223](https://github.com/LibreSign/libresign/pull/223) @vitormattos
- Signature validate [#221](https://github.com/LibreSign/libresign/pull/221) @raw-vitor
- File tab [#216](https://github.com/LibreSign/libresign/pull/216) @vinicios-gomes
- Improvements in validate file_id [#215](https://github.com/LibreSign/libresign/pull/215) @vitormattos
- translate text [#214](https://github.com/LibreSign/libresign/pull/214) @vinicios-gomes
- Change property name [#213](https://github.com/LibreSign/libresign/pull/213) @vitormattos
- Sign using nodeid [#212](https://github.com/LibreSign/libresign/pull/212) @vitormattos
- LibreSign signature validation [#206](https://github.com/LibreSign/libresign/pull/206) @vitormattos
- default placeholder url  [#204](https://github.com/LibreSign/libresign/pull/204) @raw-vitor
- merge main in signature validate [#203](https://github.com/LibreSign/libresign/pull/203) @vinicios-gomes
- l10n: Add a dot and an ellipsis [#202](https://github.com/LibreSign/libresign/pull/202) @Valdnet
- Return status signed [#200](https://github.com/LibreSign/libresign/pull/200) @vitormattos
- Disable create account button when submitting form [#198](https://github.com/LibreSign/libresign/pull/198) @raw-vitor
- Only use validate page if is defined [#197](https://github.com/LibreSign/libresign/pull/197) @vitormattos
- Force email to lowercase [#196](https://github.com/LibreSign/libresign/pull/196) @vitormattos
- disable-btn [#194](https://github.com/LibreSign/libresign/pull/194) @raw-vitor
- translations [#193](https://github.com/LibreSign/libresign/pull/193) @vitormattos
- Validates a PDF. Triggers error if invalid. [#186](https://github.com/LibreSign/libresign/pull/186) @vitormattos
- url validation field [#183](https://github.com/LibreSign/libresign/pull/183) @raw-vitor
- Remove simplify changelog [#181](https://github.com/LibreSign/libresign/pull/181) @vitormattos
- Test matrix [#177](https://github.com/LibreSign/libresign/pull/177) @vitormattos
- Add app:check-code [#176](https://github.com/LibreSign/libresign/pull/176) @vitormattos
- Make info.xml compatible with xml schema [#175](https://github.com/LibreSign/libresign/pull/175) @vitormattos

### Bugfix

- Fix mistake in WebhookService::getFileUser() [#252](https://github.com/LibreSign/libresign/pull/252) @eneiluj
- Fix message in the home page app [#247](https://github.com/LibreSign/libresign/pull/247) @vinicios-gomes
- Fix extraneous-import error [#229](https://github.com/LibreSign/libresign/pull/229) @vinicios-gomes
- Bugfix generate password [#227](https://github.com/LibreSign/libresign/pull/227) @vitormattos
- Improvements and bugfix [#199](https://github.com/LibreSign/libresign/pull/199) @vitormattos
- Fix transifex setting [#190](https://github.com/LibreSign/libresign/pull/190) @vitormattos
- Fix get config [#187](https://github.com/LibreSign/libresign/pull/187) @vitormattos
- Fix property name [#185](https://github.com/LibreSign/libresign/pull/185) @vitormattos
- Bugfix: concatenate [#184](https://github.com/LibreSign/libresign/pull/184) @vitormattos
- Help to cs:fix when fail [#179](https://github.com/LibreSign/libresign/pull/179) @vitormattos
- Fix fatal error on run in cron [#174](https://github.com/LibreSign/libresign/pull/174) @vitormattos
- Prevent warning [#182](https://github.com/LibreSign/libresign/pull/182) @vitormattos

## 2.2.0 - 2021-04-12

### Changed

- l10n: Add an apostrophe [#134](https://github.com/LibreSign/libresign/pull/134) @Valdnet
- Move settings to specific menu [#164](https://github.com/LibreSign/libresign/pull/164) @vitormattos
- Add callback url in examble of documentation [#160](https://github.com/LibreSign/libresign/pull/160) @vitormattos
- l10n: Change case of letter [#145](https://github.com/LibreSign/libresign/pull/145) @Valdnet
- Update info.xml [#126](https://github.com/LibreSign/libresign/pull/126) @vitormattos
- Update info xml [#128](https://github.com/LibreSign/libresign/pull/128) @vitormattos
- Custom validation site [#129](https://github.com/LibreSign/libresign/pull/129) @vitormattos
- l10n: Change to singular [#132](https://github.com/LibreSign/libresign/pull/132) @Valdnet
- l10n: Correct text string for login [#133](https://github.com/LibreSign/libresign/pull/133) @Valdnet
- l10n: Change to uppercase [#135](https://github.com/LibreSign/libresign/pull/135) @Valdnet
- Change text [#136](https://github.com/LibreSign/libresign/pull/136) @vitormattos
- l10n: Change order [#139](https://github.com/LibreSign/libresign/pull/139) @Valdnet
- l10n: Shorten message [#141](https://github.com/LibreSign/libresign/pull/141) @Valdnet
- l10n: Replace with adjective [#142](https://github.com/LibreSign/libresign/pull/142) @Valdnet
- l10n: Change to uppercase URI [#143](https://github.com/LibreSign/libresign/pull/143) @Valdnet
- Replace collection by list [#147](https://github.com/LibreSign/libresign/pull/147) @vitormattos
- Make validate endpoint public [#163](https://github.com/LibreSign/libresign/pull/163) @vitormattos
- l10n: Change message [#144] [#148](https://github.com/LibreSign/libresign/pull/148) @Valdnet
- l10n: Change error message of file [#150](https://github.com/LibreSign/libresign/pull/150) @Valdnet
- Api documentation [#152](https://github.com/LibreSign/libresign/pull/152) @vitormattos
- Improvement in text [#157](https://github.com/LibreSign/libresign/pull/157) @vitormattos
- Validate by UUID [#161](https://github.com/LibreSign/libresign/pull/161) @vitormattos
- bump setup php [#162](https://github.com/LibreSign/libresign/pull/162) @vitormattos
- Create user design color [#98](https://github.com/LibreSign/libresign/pull/98) @raw-vitor

### Fixed

- Change var name and fix translation [#149](https://github.com/LibreSign/libresign/pull/149) @vitormattos
- Fix definition [#151](https://github.com/LibreSign/libresign/pull/151) @vitormattos
- Fix text [#153](https://github.com/LibreSign/libresign/pull/153) @vitormattos
- Fix text [#154](https://github.com/LibreSign/libresign/pull/154) @vitormattos
- Fix text [#155](https://github.com/LibreSign/libresign/pull/155) @vitormattos
- Fix text [#156](https://github.com/LibreSign/libresign/pull/156) @vitormattos

## 2.1.2 - 2021-03-21

### Changed

- Changelog [#125](https://github.com/LibreSign/libresign/pull/125) @vitormattos
- Bump release [#117](https://github.com/LibreSign/libresign/pull/117) @vitormattos
- Backend translations [#116](https://github.com/LibreSign/libresign/pull/116) @vitormattos
- Review frontend translations [#115](https://github.com/LibreSign/libresign/pull/115) @vitormattos
- Only include line if necessary [#124](https://github.com/LibreSign/libresign/pull/124) @vitormattos
- Instructions to create cfssl folder [#123](https://github.com/LibreSign/libresign/pull/123) @vitormattos
- Update README.md [#122](https://github.com/LibreSign/libresign/pull/122) @vitormattos

### Fixed

- Fix transifex config [#119](https://github.com/LibreSign/libresign/pull/119) @vitormattos
- Fix langmap config [#118](https://github.com/LibreSign/libresign/pull/118) @MorrisJobke

## 2.0.5 - 2021-03-11

- Changelog [#114](https://github.com/LibreSign/libresign/pull/114) @vitormattos
- Add health check [#113](https://github.com/LibreSign/libresign/pull/113) @vitormattos
- Remove unused var [#111](https://github.com/LibreSign/libresign/pull/111) @vitormattos
- Catch error [#112](https://github.com/LibreSign/libresign/pull/112) @vitormattos
- Rename property [#110](https://github.com/LibreSign/libresign/pull/110) @vitormattos
- Add route me [#109](https://github.com/LibreSign/libresign/pull/109) @vitormattos
- Bump version [#108](https://github.com/LibreSign/libresign/pull/108) @vitormattos
- Bump packages [#107](https://github.com/LibreSign/libresign/pull/107) @vitormattos
- Update changelog [#103](https://github.com/LibreSign/libresign/pull/103) @vitormattos

## 2.0.4 - 2021-03-09

### Changed

- Add category [#106](https://github.com/LibreSign/libresign/pull/106) @vitormattos
- Fix app name, description and summary [#105](https://github.com/LibreSign/libresign/pull/105) @vitormattos

## 2.0.1 - 2021-03-08
- Makefile and change dependency repository [#102](https://github.com/LibreSign/libresign/pull/102) @vitormattos
- Clean package.json [#101](https://github.com/LibreSign/libresign/pull/101) @vitormattos

### Changed

- Feature publish app [#100](https://github.com/LibreSign/libresign/pull/100) @vitormattos
- Fix package size [#99](https://github.com/LibreSign/libresign/pull/99) @vitormattos
- Add automate generate changelog [#97](https://github.com/LibreSign/libresign/pull/97) @vitormattos
- Changelog workflow [#96](https://github.com/LibreSign/libresign/pull/96) @vitormattos
- Changelog workflow [#95](https://github.com/LibreSign/libresign/pull/95) @vitormattos
- External route [#22](https://github.com/LibreSign/libresign/pull/22) @vinicios-gomes

## 2.0.0 - 2021-02-25

### Added

- Add CSP [#91](https://github.com/LibreSign/libresign/pull/91) @vitormattos
- Inserting data in the store [#90](https://github.com/LibreSign/libresign/pull/90) @vinicios-gomes
- Send mail when change sign request [#89](https://github.com/LibreSign/libresign/pull/89) @vitormattos
- Feature update improvements [#86](https://github.com/LibreSign/libresign/pull/86) @vitormattos
- Route to get PDF [#85](https://github.com/LibreSign/libresign/pull/85) @vitormattos
- Redux Struture for persistence of data [#83](https://github.com/LibreSign/libresign/pull/83) @vinicios-gomes
- Validate user [#82](https://github.com/LibreSign/libresign/pull/82) @vitormattos
- Cancel sign notification [#81](https://github.com/LibreSign/libresign/pull/81) @vitormattos
- Delete sign request [#80](https://github.com/LibreSign/libresign/pull/80) @vitormattos
- Success default page [#79](https://github.com/LibreSign/libresign/pull/79) @vinicios-gomes
- Show error when user already signed the file [#77](https://github.com/LibreSign/libresign/pull/77) @vitormattos
- error handler [#76](https://github.com/LibreSign/libresign/pull/76) @vitormattos
- patch sign request and move description to relation beetwen user and file [#74](https://github.com/LibreSign/libresign/pull/74) @vitormattos
- Now it is possible to view the pdf [#69](https://github.com/LibreSign/libresign/pull/69) @vinicios-gomes
- Disable button if sign sucess, show toast error if has error message [#68](https://github.com/LibreSign/libresign/pull/68) @vinicios-gomes
- Translated texts and change in the error toast message. [#67](https://github.com/LibreSign/libresign/pull/67) @vinicios-gomes
- Improvement on error handling [#66](https://github.com/LibreSign/libresign/pull/66) @vitormattos
- Pass error message through route props [#62](https://github.com/LibreSign/libresign/pull/62) @vinicios-gomes
- Bump max nextloud version [#59](https://github.com/LibreSign/libresign/pull/59) @vitormattos
- Documentation [#57](https://github.com/LibreSign/libresign/pull/57) @vitormattos
- Feature notify callback [#56](https://github.com/LibreSign/libresign/pull/56) @vitormattos
- Feature add footer [#55](https://github.com/LibreSign/libresign/pull/55) @vitormattos
- Test libraries [#54](https://github.com/LibreSign/libresign/pull/54) @vinicios-gomes
- Route sign document [#51](https://github.com/LibreSign/libresign/pull/51) @vinicios-gomes
- Interaction with the api [#50](https://github.com/LibreSign/libresign/pull/50) @vinicios-gomes
- Rename field [#48](https://github.com/LibreSign/libresign/pull/48) @vitormattos
- Ident [#47](https://github.com/LibreSign/libresign/pull/47) @vitormattos
- Refactor rename field [#45](https://github.com/LibreSign/libresign/pull/45) @vitormattos
- Feature sign using uuuid [#41](https://github.com/LibreSign/libresign/pull/41) @vitormattos
- Return data to sign after create user [#40](https://github.com/LibreSign/libresign/pull/40) @vitormattos
- Feature account create [#39](https://github.com/LibreSign/libresign/pull/39) @vitormattos
- Feature send email [#35](https://github.com/LibreSign/libresign/pull/35) @vitormattos
- External route create user [#33](https://github.com/LibreSign/libresign/pull/33) @raw-vitor
- Webhook config front [#32](https://github.com/LibreSign/libresign/pull/32) @vinicios-gomes
- Feature add webhook [#30](https://github.com/LibreSign/libresign/pull/30) @vitormattos
- Translate [#28](https://github.com/LibreSign/libresign/pull/28) @vinicios-gomes
- External route [#27](https://github.com/LibreSign/libresign/pull/27) @vitormattos
- Mock config [#23](https://github.com/LibreSign/libresign/pull/23) @vitormattos
- Secutiry Policy for acessing data on an external route. [#21](https://github.com/LibreSign/libresign/pull/21) @vinicios-gomes
- Add badge and ajust position of itens in composer.json [#20](https://github.com/LibreSign/libresign/pull/20) @vitormattos
- Refactor bump package [#19](https://github.com/LibreSign/libresign/pull/19) @vitormattos
- Add php-cs check [#18](https://github.com/LibreSign/libresign/pull/18) @vitormattos
- GitHub actions [#17](https://github.com/LibreSign/libresign/pull/17) @vitormattos
- Change to jsignpdf without java [#16](https://github.com/LibreSign/libresign/pull/16) @vitormattos
- Add blank page [#15](https://github.com/LibreSign/libresign/pull/15) @vitormattos
- php_cs [#13](https://github.com/LibreSign/libresign/pull/13) @vitormattos
- Refactor [#11](https://github.com/LibreSign/libresign/pull/11) @vitormattos

### Fixed

- Fix Did not access the subscription page after creating the user and … [#92](https://github.com/LibreSign/libresign/pull/92) @vinicios-gomes
- Fix widthh description [#88](https://github.com/LibreSign/libresign/pull/88) @vinicios-gomes
- fix validate user [#84](https://github.com/LibreSign/libresign/pull/84) @vitormattos
- Fix invalid route [#63](https://github.com/LibreSign/libresign/pull/63) @vitormattos
- Fix much bugs [#49](https://github.com/LibreSign/libresign/pull/49) @vitormattos
- Fix admin permissions in routes. [#14](https://github.com/LibreSign/libresign/pull/14) @vitormattos<|MERGE_RESOLUTION|>--- conflicted
+++ resolved
@@ -22,11 +22,8 @@
 - Test for validation of Swagger documentation
 - Added integration with Approval app. Thanks to @eneiluj
 - Endpoint to list LibreSign files
-<<<<<<< HEAD
 - Request Subscription by LibreSign App
-=======
 - Validate by app libresign 
->>>>>>> bf8d9138
 
 # Changed
 - Increment of coverage on backend code
