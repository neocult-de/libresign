{
  "name": "lyseontech/libresign",
  "description": "libresign",
  "type": "project",
  "license": "AGPL",
  "require": {
    "jsignpdf/jsignpdf-php": "^1",
    "setasign/fpdi": "^2.3",
    "setasign/fpdf": "^1.8"
  },
  "require-dev": {
    "phpunit/phpunit": "^9.5",
    "nextcloud/coding-standard": "^0.4.0",
    "phpspec/prophecy-phpunit": "^2.0",
<<<<<<< HEAD
    "zircote/swagger-php": "^3.1"
=======
    "symplify/changelog-linker": "^9.2"
>>>>>>> 23c88c23
  },
  "scripts": {
    "lint": "find . -name \\*.php -not -path './vendor/*' -not -path './build/*' -print0 | xargs -0 -n1 php -l",
    "cs:check": "php-cs-fixer fix --dry-run --diff",
    "cs:fix": "php-cs-fixer fix",
    "changelog:dump": "changelog-linker dump-merges"
  },
  "autoload": {
    "psr-4": {
      "OCA\\Libresign\\": "lib/"
    }
  },
  "repositories": [
    {
      "type": "vcs",
      "url": "https://github.com/jsignpdf/jsignpdf-php"
    }
  ]
}<|MERGE_RESOLUTION|>--- conflicted
+++ resolved
@@ -12,11 +12,8 @@
     "phpunit/phpunit": "^9.5",
     "nextcloud/coding-standard": "^0.4.0",
     "phpspec/prophecy-phpunit": "^2.0",
-<<<<<<< HEAD
+    "symplify/changelog-linker": "^9.2",
     "zircote/swagger-php": "^3.1"
-=======
-    "symplify/changelog-linker": "^9.2"
->>>>>>> 23c88c23
   },
   "scripts": {
     "lint": "find . -name \\*.php -not -path './vendor/*' -not -path './build/*' -print0 | xargs -0 -n1 php -l",
