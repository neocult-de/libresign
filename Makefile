--- conflicted
+++ resolved
@@ -88,7 +88,6 @@
 appstore: clean
 	mkdir -p $(appstore_sign_dir)/$(app_name)
 	composer install --no-dev
-<<<<<<< HEAD
 	npm install --production
 	npm run build
 	cp -r \
@@ -118,14 +117,4 @@
 		echo "Signing app files ... done"; \
 	fi
 	tar -czf $(appstore_package_name).tar.gz -C $(appstore_sign_dir) $(app_name)
-=======
-	tar -cvzf $(appstore_package_name).tar.gz \
-	--exclude-vcs \
-	$(project_directory)/appinfo \
-	$(project_directory)/cfssl \
-	$(project_directory)/img \
-	$(project_directory)/js \
-	$(project_directory)/lib \
-	$(project_directory)/templates \
-	$(project_directory)/vendor
->>>>>>> 53aedf73
+  