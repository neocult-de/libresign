--- conflicted
+++ resolved
@@ -1,13 +1,6 @@
 {
-<<<<<<< HEAD
-	"trailingComma": "es6",
-	"arrowParens": "always",
-	"endOfLine": "lf",
-	"useTabs": false
-=======
   "trailingComma": "es6",
   "arrowParens": "always",
   "endOfLine": "lf",
   "useTabs": false
->>>>>>> 492d913e
 }